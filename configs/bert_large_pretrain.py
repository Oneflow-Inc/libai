from libai.config import LazyCall
from .common.models.bert import pretrain_model as model
from .common.train import train
<<<<<<< HEAD
from .common.optim import optim, scheduler
from .common.data.bert_dataset import dataloader, tokenizer
=======
from .common.optim import optim
from .common.data.bert_dataset import dataloader, tokenization
>>>>>>> 4df9f83d

from libai.models import BertForPretrainingGraph

# Bert-large model config
model.cfg.num_attention_heads = 16
model.cfg.hidden_size = 768
model.cfg.hidden_layers = 8

train.train_micro_batch_size = 16

train.amp.enabled = False
train.recompute_grad.enabled = False

# LazyCall
graph = dict(
    # options for graph or eager mode
    enabled=True,
    debug=-1,  # debug mode for graph
    train_graph=LazyCall(BertForPretrainingGraph)(
        is_train=True,
    ),
    eval_graph=LazyCall(BertForPretrainingGraph)(is_train=False),
)<|MERGE_RESOLUTION|>--- conflicted
+++ resolved
@@ -1,13 +1,8 @@
 from libai.config import LazyCall
 from .common.models.bert import pretrain_model as model
 from .common.train import train
-<<<<<<< HEAD
-from .common.optim import optim, scheduler
-from .common.data.bert_dataset import dataloader, tokenizer
-=======
 from .common.optim import optim
 from .common.data.bert_dataset import dataloader, tokenization
->>>>>>> 4df9f83d
 
 from libai.models import BertForPretrainingGraph
 
