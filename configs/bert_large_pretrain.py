--- conflicted
+++ resolved
@@ -21,23 +21,15 @@
 graph = dict(
     # options for graph or eager mode
     enabled=True,
-<<<<<<< HEAD
-    debug=0, # debug mode for graph
-=======
     debug=-1, # debug mode for graph
->>>>>>> 3af51090
     train_graph=LazyCall(BertForPretrainingGraph)(
         fp16=train.amp.enabled,
         is_train=True,
     ),
     eval_graph=LazyCall(BertForPretrainingGraph)(
         fp16=train.amp.enabled, 
-<<<<<<< HEAD
-        is_train=False,),
-=======
         is_train=False
     ),
->>>>>>> 3af51090
 )
 
 # Register
