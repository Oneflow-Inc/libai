# coding=utf-8
# Copyright 2021 The OneFlow Authors. All rights reserved.
#
# Licensed under the Apache License, Version 2.0 (the "License");
# you may not use this file except in compliance with the License.
# You may obtain a copy of the License at
#
#     http://www.apache.org/licenses/LICENSE-2.0
#
# Unless required by applicable law or agreed to in writing, software
# distributed under the License is distributed on an "AS IS" BASIS,
# WITHOUT WARRANTIES OR CONDITIONS OF ANY KIND, either express or implied.
# See the License for the specific language governing permissions and
# limitations under the License.

import sys

import oneflow as flow
from omegaconf import OmegaConf

sys.path.append(".")
from libai.config import LazyCall, default_argument_parser
from libai.optim import get_default_optimizer_params
from libai.scheduler import WarmupCosineLR
from libai.trainer import DefaultTrainer, default_setup
from tests.layers.test_trainer_model import build_graph, build_model


def setup(args):
    """
    Create configs and perform basic setups.
    """

    cfg = OmegaConf.create()

    cfg.train = dict(
        output_dir="./demo_output",
        train_micro_batch_size=32,
        dist=dict(
            data_parallel_size=1,
            tensor_parallel_size=1,
            pipeline_parallel_size=1,
            pipeline_num_layers=4,
        ),
        start_iter=0,
        warmup_iter=5,
        train_iter=20,
        warmup_epoch=1,
        train_epoch=10,
        lr_warmup_fraction=0.01,
        lr_decay_iter=6000,
        log_period=1,
        checkpointer=dict(period=100),
        nccl_fusion_threshold_mb=16,
        nccl_fusion_max_ops=24,
    )

    cfg.optim = LazyCall(flow.optim.AdamW)(
        parameters=LazyCall(get_default_optimizer_params)(
            # parameters.model is meant to be set to the model object, before
            # instantiating the optimizer.
            clip_grad_max_norm=1.0,
            clip_grad_norm_type=2.0,
            weight_decay_norm=0.0,
            weight_decay_bias=0.0,
        ),
        lr=1e-4,
        weight_decay=0.01,
        betas=(0.9, 0.999),
        do_bias_correction=True,
    )

    cfg.scheduler = LazyCall(WarmupCosineLR)(
<<<<<<< HEAD
        # max_iters=2000,
        alpha=0.001,
        warmup_factor=0.001,
        # warmup_iters=1000,
        warmup_method="linear",
=======
        max_iters=2000, alpha=0.001, warmup_factor=0.001, warmup_iters=1000, warmup_method="linear",
>>>>>>> 32a33be2
    )

    cfg.graph = dict(enabled=True,)

    default_setup(cfg, args)
    return cfg


class DemoTrainer(DefaultTrainer):
    @classmethod
    def build_model(cls, cfg):
        """
        Returns:
            flow.nn.Module:
        It now calls :func:`libai.layers.build_model`.
        Overwrite it if you'd like a different model.
        """
        model = build_model(cfg)
        return model

    @classmethod
    def build_graph(cls, cfg, model, optimizer=None, lr_scheduler=None, is_train=True):
        return build_graph(cfg, model, optimizer, lr_scheduler)

    @classmethod
    def get_batch(cls, data):
        return [
            flow.randn(32, 512, sbp=flow.sbp.split(0), placement=flow.placement("cuda", {0: [0]}),)
        ]

    @classmethod
    def build_train_loader(cls, cfg):
        return range(1000), range(10), range(10)

    @classmethod
    def build_test_loader(cls, cfg):
        return [range(10)]


def main(args):
    cfg = setup(args)

    trainer = DemoTrainer(cfg)

    # trainer.resume_or_load(resume=args.resume)
    return trainer.train()


if __name__ == "__main__":
    args = default_argument_parser().parse_args()
    main(args)<|MERGE_RESOLUTION|>--- conflicted
+++ resolved
@@ -71,15 +71,7 @@
     )
 
     cfg.scheduler = LazyCall(WarmupCosineLR)(
-<<<<<<< HEAD
-        # max_iters=2000,
-        alpha=0.001,
-        warmup_factor=0.001,
-        # warmup_iters=1000,
-        warmup_method="linear",
-=======
         max_iters=2000, alpha=0.001, warmup_factor=0.001, warmup_iters=1000, warmup_method="linear",
->>>>>>> 32a33be2
     )
 
     cfg.graph = dict(enabled=True,)
