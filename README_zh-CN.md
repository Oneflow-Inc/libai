<!-- 配图 -->

<h2 align="center">LiBai</h2>
<p align="center">
    <a href="https://pypi.org/project/LiBai/">
        <img alt="PyPI" src="https://img.shields.io/pypi/v/libai">
    </a>
    <a href="https://libai.readthedocs.io/en/latest/index.html">
        <img alt="docs" src="https://img.shields.io/badge/docs-latest-blue">
    </a>
    <a href="https://github.com/Oneflow-Inc/libai/blob/master/LICENSE">
        <img alt="GitHub" src="https://img.shields.io/github/license/Oneflow-Inc/libai.svg?color=blue">
    </a>
    <a href="https://github.com/Oneflow-Inc/libai/releases">
        <img alt="GitHub release" src="https://img.shields.io/github/release/Oneflow-Inc/libai.svg">
    </a>
    <a href="https://github.com/Oneflow-Inc/libai/issues">
        <img alt="PRs Welcome" src="https://img.shields.io/badge/PRs-welcome-pink.svg">
    </a>
</p>

## 简介

[English](/README.md) | **简体中文**

<<<<<<< HEAD
LiBai是一个基于OneFlow的大规模模型训练开源工具箱，主分支代码目前支持OneFlow 0.a.0以上的版本。 by a
=======
LiBai是一个基于OneFlow的大规模模型训练开源工具箱，主分支代码目前支持OneFlow 0.b.0以上的版本。 by b
>>>>>>> 41891ab2

<details open>
<summary> <b> 主要特性 </b> </summary>

- **支持丰富的并行训练配置**

    LiBai支持了丰富的并行训练配置，包括数据并行、模型并行、流水并行等并行方式。可拓展性好，易于拓展到更丰富的并行训练模式上。

- **多样化的训练技巧**

    LiBai提供了丰富的开箱即用的训练技巧，包括但不限于分布式训练、混合精度训练、后向重计算、Zero Redundancy Optimizer(ZeRO)等训练方式。

- **同时支持视觉与自然语言处理任务**

    LiBai中内置了CV与NLP相关的数据集处理流程，包括CIFAR、ImageNet、BERT Dataset等数据集。

- **简单易用，便于上手**

    LiBai的模块化设计可以让用户更为方便地将LiBai拓展到自己的项目上:
    - 配置系统采用LazyConfig方式，使得配置系统更加灵活且易于拓展
    - 采用Trainer与Hook结合的方式，方便用户使用和拓展训练中需要的组件
    - 用户可以在安装好LiBai的基础上灵活地开发自己的任务，而非强依赖于LiBai中的所有组件。可以查看[基于LiBai的项目](/projects)了解更多细节

- **速度快，性能高**

</details>

## 安装
请参考[LiBai安装文档](https://libai.readthedocs.io/en/latest/tutorials/Installation.html)进行安装。

## 快速入门
请参考[快速入门文档](https://libai.readthedocs.io/en/latest/tutorials/Getting%20Started.html)了解和学习LiBai的基本使用，后续我们将提供丰富的教程与完整的使用指南。

## 使用文档
请参考[LiBai使用文档](https://libai.readthedocs.io/en/latest/index.html)了解LiBai中相关接口的使用。

## 更新日志

最新的**Beta 0.1.0**版本已经在 2022.02.15 发布：
- 支持2D并行ViT模型在ImageNet上的完整训练
- 支持3D并行的BERT模型预训练

历史版本的发布与更新细节请参考[更新日志](./changelog.md)。

## 参与贡献

我们欢迎任何有助于提升LiBai的贡献. 请参考[贡献指南](./CONTRIBUTING.md)来了解如何参与贡献。

## 许可证

该项目开源自[Apache 2.0 license](LICENSE)。

## Citation

如果LiBai对于你的研究项目有帮助的话，请参考如下的BibTeX引用LiBai：

```BibTeX
@misc{of2021libai,
  author =       {Xingyu Liao and Peng Cheng and Tianhe Ren and Depeng Liang and
                  Kai Dang and Yi Wang and Xiaoyu Xu},
  title =        {LiBai},
  howpublished = {\url{https://github.com/Oneflow-Inc/libai}},
  year =         {2021}
}
```
<|MERGE_RESOLUTION|>--- conflicted
+++ resolved
@@ -23,11 +23,9 @@
 
 [English](/README.md) | **简体中文**
 
-<<<<<<< HEAD
-LiBai是一个基于OneFlow的大规模模型训练开源工具箱，主分支代码目前支持OneFlow 0.a.0以上的版本。 by a
-=======
+
 LiBai是一个基于OneFlow的大规模模型训练开源工具箱，主分支代码目前支持OneFlow 0.b.0以上的版本。 by b
->>>>>>> 41891ab2
+
 
 <details open>
 <summary> <b> 主要特性 </b> </summary>
