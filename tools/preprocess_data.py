# coding=utf-8
# Copyright 2021 The OneFlow Authors. All rights reserved.
#
# Licensed under the Apache License, Version 2.0 (the "License");
# you may not use this file except in compliance with the License.
# You may obtain a copy of the License at
#
#     http://www.apache.org/licenses/LICENSE-2.0
#
# Unless required by applicable law or agreed to in writing, software
# distributed under the License is distributed on an "AS IS" BASIS,
# WITHOUT WARRANTIES OR CONDITIONS OF ANY KIND, either express or implied.
# See the License for the specific language governing permissions and
# limitations under the License.

"""Processing data for pretraining."""

import argparse
from omegaconf import DictConfig
import json
import multiprocessing
import os
import sys

sys.path.append(
    os.path.abspath(os.path.join(os.path.dirname(__file__), os.path.pardir))
)
import time

import oneflow as flow

try:
    import nltk

    nltk_available = True
except ImportError:
    nltk_available = False

from libai.tokenizer import build_tokenizer
from libai.data.data_utils import indexed_dataset

# https://stackoverflow.com/questions/33139531/preserve-empty-lines-with-nltks-punkt-tokenizer
class CustomLanguageVars(nltk.tokenize.punkt.PunktLanguageVars):

    _period_context_fmt = r"""
        \S*                          # some word material
        %(SentEndChars)s             # a potential sentence ending
        \s*                       #  <-- THIS is what I changed
        (?=(?P<after_tok>
            %(NonWord)s              # either other punctuation
            |
            (?P<next_tok>\S+)     #  <-- Normally you would have \s+ here
        ))"""


class IdentitySplitter(object):
    def tokenize(self, *text):
        return text


class Encoder(object):  # split sentence, tokenize
    def __init__(self, args, cfg):
        self.args = args
        self.cfg = cfg

    def initializer(self):
        # Use Encoder class as a container for global data
        Encoder.tokenizer = build_tokenizer(self.cfg)
        if self.args.split_sentences:
            if not nltk_available:
                print("NLTK is not available to split sentences.")
                exit()
            splitter = nltk.load("tokenizers/punkt/english.pickle")
            if self.args.keep_newlines:
                # this prevents punkt from eating newlines after sentences
                Encoder.splitter = nltk.tokenize.punkt.PunktSentenceTokenizer(
                    train_text=splitter._params, lang_vars=CustomLanguageVars()
                )
            else:
                Encoder.splitter = splitter

        else:
            Encoder.splitter = IdentitySplitter()
<<<<<<< HEAD
    
    def encode(self, json_line):
=======

    def encode(self, json_line):  # 读取json文件，包含文档编号和文档内容
>>>>>>> a7c42642
        data = json.loads(json_line)
        ids = {}
        for key in self.args.json_keys:
            text = data[key]
            doc_ids = []
            for sentence in Encoder.splitter.tokenize(text):
                sentence_ids = Encoder.tokenizer.encode(sentence)
                if len(sentence_ids) > 0:
                    doc_ids.append(sentence_ids)
<<<<<<< HEAD
            if len(doc_ids) > 0 and self.args.append_eod:   # append eod token when at the enc of document
=======
            if len(doc_ids) > 0 and self.args.append_eod:  # 文档的最后一句话加入eod标识符
>>>>>>> a7c42642
                doc_ids[-1].append(Encoder.tokenizer.eod)
            ids[key] = doc_ids
        return ids, len(json_line)


def get_args():
    parser = argparse.ArgumentParser()
    group = parser.add_argument_group(title="input data")
    group.add_argument("--input", type=str, required=True, help="Path to input JSON")
    group.add_argument(
        "--json-keys",
        nargs="+",
        default=["text"],
        help="space separate listed of keys to extract from json",
    )
    group.add_argument(
        "--split-sentences", action="store_true", help="Split documents into sentences."
    )
    group.add_argument(
        "--keep-newlines",
        action="store_true",
        help="Keep newlines between sentences when splitting.",
    )

    group = parser.add_argument_group(title="tokenizer")
    group.add_argument(
        "--tokenizer-name",
        type=str,
        required=True,
        choices=["BertTokenizer", "GPT2Tokenizer", "T5Tokenizer"],
        help="What type of tokenizer to use.",
    )
    group.add_argument(
        "--vocab-file", type=str, default=None, help="Path to the vocab file"
    )
    group.add_argument(
        "--merge-file",
        type=str,
        default=None,
        help="Path to the BPE merge file (if necessary).",
    )
    group.add_argument(
        "--do-lower-case", action="store_true", help="Whether to do lower case."
    )
    group.add_argument("--extra-ids", type=int, default=0, help="Number of extra ids.")
    group.add_argument(
        "--append-eod",
        action="store_true",
        help="Append an <eod> token to the end of a document.",
    )

    group = parser.add_argument_group(title="output data")
    group.add_argument(
        "--output-prefix",
        type=str,
        required=True,
        help="Path to binary output file without suffix",
    )
    group.add_argument(
        "--dataset-impl", type=str, default="mmap", choices=["lazy", "cached", "mmap"]
    )

    group = parser.add_argument_group(title="runtime")
    group.add_argument(
        "--workers", type=int, default=1, help="Number of worker processes to launch"
    )
    group.add_argument(
        "--log-interval",
        type=int,
        default=100,
        help="Interval between progress updates",
    )
    args = parser.parse_args()

    if args.tokenizer_name.startswith("Bert"):
        if not args.split_sentences:
            print(
                "Bert tokenizer detected, are you sure you don't want to split sentences?"
            )

    return args


def parse_args_to_config(args):
    default_cfg = dict(
        tokenizer=dict(
            tokenizer_name="",
            tokenizer_cfg=dict(
                vocab_file=None, merge_file=None, do_lower_case=False, extra_ids=0,
            ),
            append_eod=False,
        ),
        data=dict(make_vocab_size_divisible_by=128,),
        dist=dict(tensor_parallel_size=1,),
    )

    cfg = DictConfig(default_cfg)
    cfg.tokenizer.tokenizer_name = args.tokenizer_name
    cfg.tokenizer.tokenizer_cfg.vocab_file = args.vocab_file
    cfg.tokenizer.tokenizer_cfg.merge_file = args.merge_file
    cfg.tokenizer.tokenizer_cfg.do_lower_case = args.do_lower_case
    cfg.tokenizer.tokenizer_cfg.extra_id = args.extra_ids
    cfg.tokenizer.append_eod = args.append_eod

    return cfg


def main():
    args = get_args()
    cfg = parse_args_to_config(args)
    startup_start = time.time()

    print("Opening", args.input)
    fin = open(args.input, "r", encoding="utf-8")

    if nltk_available and args.split_sentences:
        nltk.download("punkt", quiet=True)

<<<<<<< HEAD
    encoder = Encoder(args, cfg)
    tokenizer = build_tokenizer(cfg)
    pool = multiprocessing.Pool(args.workers, initializer=encoder.initializer)
    encoded_docs = pool.imap(encoder.encode, fin, 25)
=======
    encoder = Encoder(args, cfg)  # 创建encoder和tokenizer，用于多进程处理数据
    tokenizer = build_tokenizer(cfg)
    pool = multiprocessing.Pool(args.workers, initializer=encoder.initializer)
    encoded_docs = pool.imap(encoder.encode, fin, 25)
    # encoded_docs = map(encoder.encode, fin)
>>>>>>> a7c42642

    level = "document"
    if args.split_sentences:
        level = "sentence"

    print(f"Vocab size: {tokenizer.vocab_size}")
    print(f"Output prefix: {args.output_prefix}")
    output_bin_files = {}
    output_idx_files = {}
    builders = {}
    for key in args.json_keys:
        output_bin_files[key] = "{}_{}_{}.bin".format(args.output_prefix, key, level)
        output_idx_files[key] = "{}_{}_{}.idx".format(args.output_prefix, key, level)
        builders[key] = indexed_dataset.make_builder(
            output_bin_files[key], impl=args.dataset_impl, vocab_size=len(tokenizer)
        )

    startup_end = time.time()
    proc_start = time.time()
    total_bytes_processed = 0
    print("Time to startup:", startup_end - startup_start)

    for i, (doc, bytes_processed) in enumerate(encoded_docs, start=1):
        total_bytes_processed += bytes_processed
        for key, sentences in doc.items():
            if len(sentences) == 0:
                continue
            for sentence in sentences:
<<<<<<< HEAD
                builders[key].add_item(flow.tensor(sentence, dtype=flow.int32)) # write data into .bin file
=======
                builders[key].add_item(
                    flow.tensor(sentence, dtype=flow.int32)
                )  # 往bin文件中写数据
>>>>>>> a7c42642
            builders[key].end_document()
        if i % args.log_interval == 0:
            current = time.time()
            elapsed = current - proc_start
            mbs = total_bytes_processed / elapsed / 1024 / 1024
            print(
                f"Processed {i} documents",
                f"({i/elapsed} docs/s, {mbs} MB/s).",
                file=sys.stderr,
            )

    for key in args.json_keys:
<<<<<<< HEAD
        builders[key].finalize(output_idx_files[key])   # write data into .idx file
=======
        builders[key].finalize(output_idx_files[key])  # 往idx文件中写数据

>>>>>>> a7c42642

if __name__ == "__main__":
    main()<|MERGE_RESOLUTION|>--- conflicted
+++ resolved
@@ -81,13 +81,8 @@
 
         else:
             Encoder.splitter = IdentitySplitter()
-<<<<<<< HEAD
     
     def encode(self, json_line):
-=======
-
-    def encode(self, json_line):  # 读取json文件，包含文档编号和文档内容
->>>>>>> a7c42642
         data = json.loads(json_line)
         ids = {}
         for key in self.args.json_keys:
@@ -97,11 +92,7 @@
                 sentence_ids = Encoder.tokenizer.encode(sentence)
                 if len(sentence_ids) > 0:
                     doc_ids.append(sentence_ids)
-<<<<<<< HEAD
             if len(doc_ids) > 0 and self.args.append_eod:   # append eod token when at the enc of document
-=======
-            if len(doc_ids) > 0 and self.args.append_eod:  # 文档的最后一句话加入eod标识符
->>>>>>> a7c42642
                 doc_ids[-1].append(Encoder.tokenizer.eod)
             ids[key] = doc_ids
         return ids, len(json_line)
@@ -220,18 +211,10 @@
     if nltk_available and args.split_sentences:
         nltk.download("punkt", quiet=True)
 
-<<<<<<< HEAD
     encoder = Encoder(args, cfg)
     tokenizer = build_tokenizer(cfg)
     pool = multiprocessing.Pool(args.workers, initializer=encoder.initializer)
     encoded_docs = pool.imap(encoder.encode, fin, 25)
-=======
-    encoder = Encoder(args, cfg)  # 创建encoder和tokenizer，用于多进程处理数据
-    tokenizer = build_tokenizer(cfg)
-    pool = multiprocessing.Pool(args.workers, initializer=encoder.initializer)
-    encoded_docs = pool.imap(encoder.encode, fin, 25)
-    # encoded_docs = map(encoder.encode, fin)
->>>>>>> a7c42642
 
     level = "document"
     if args.split_sentences:
@@ -260,13 +243,9 @@
             if len(sentences) == 0:
                 continue
             for sentence in sentences:
-<<<<<<< HEAD
-                builders[key].add_item(flow.tensor(sentence, dtype=flow.int32)) # write data into .bin file
-=======
                 builders[key].add_item(
                     flow.tensor(sentence, dtype=flow.int32)
-                )  # 往bin文件中写数据
->>>>>>> a7c42642
+                )  # write data into .bin file
             builders[key].end_document()
         if i % args.log_interval == 0:
             current = time.time()
@@ -279,12 +258,7 @@
             )
 
     for key in args.json_keys:
-<<<<<<< HEAD
         builders[key].finalize(output_idx_files[key])   # write data into .idx file
-=======
-        builders[key].finalize(output_idx_files[key])  # 往idx文件中写数据
-
->>>>>>> a7c42642
 
 if __name__ == "__main__":
     main()