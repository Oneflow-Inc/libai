--- conflicted
+++ resolved
@@ -22,10 +22,6 @@
 import oneflow.mock_torch as mock
 
 with mock.enable(lazy=True):
-
-<<<<<<< HEAD
-    from transformers import BertTokenizer, GPT2Tokenizer, MT5Tokenizer, T5Tokenizer, Qwen2Tokenizer  # noqa
-=======
     from transformers import (  # noqa
         BertTokenizer,
         GPT2Tokenizer,
@@ -33,15 +29,11 @@
         Qwen2Tokenizer,
         T5Tokenizer,
     )
->>>>>>> 8d35c08a
     from transformers.tokenization_utils_base import *  # noqa
     from transformers.utils import generic  # noqa
     from transformers.utils.generic import TensorType  # noqa
 
-<<<<<<< HEAD
 
-=======
->>>>>>> 8d35c08a
     # ---------------- mock TensorType ------------------
     class TensorType(ExplicitEnum):  # noqa
         PYTORCH = "pt"
@@ -50,15 +42,8 @@
         NUMPY = "np"
         JAX = "jax"
 
-<<<<<<< HEAD
-
     generic.TensorType = TensorType
 
-
-=======
-    generic.TensorType = TensorType
-
->>>>>>> 8d35c08a
     # ---------------- mock convert_to_tensors ------------------
     def flow_convert_to_tensors(self, tensor_type=None, prepend_batch_axis=False):
         if tensor_type is None:
@@ -93,13 +78,10 @@
             try:
                 import oneflow  # noqa
             except ImportError as e:
-<<<<<<< HEAD
-                msg = "Unable to convert output to OneFlow tensors format, OneFlow is not installed."
-=======
+
                 msg = (
                     "Unable to convert output to OneFlow tensors format, OneFlow is not installed."
                 )
->>>>>>> 8d35c08a
                 raise ImportError(msg) from e
             as_tensor = flow.tensor
             is_tensor = flow.is_tensor
@@ -125,12 +107,8 @@
                 if not is_tensor(value):
                     tensor = as_tensor(value)
 
-<<<<<<< HEAD
-                    # Removing this for now in favor of controlling the shape with `prepend_batch_axis`
-=======
                     # Removing this for now in favor of controlling the shape
                     # with `prepend_batch_axis`
->>>>>>> 8d35c08a
                     # # at-least2d
                     # if tensor.ndim > 2:
                     #     tensor = tensor.squeeze(0)
@@ -141,15 +119,9 @@
             except Exception as e:
                 if key == "overflowing_tokens":
                     raise ValueError(
-<<<<<<< HEAD
-                        "Unable to create tensor returning overflowing tokens of different lengths. "
-                        "Please see if a fast version of this tokenizer is available to have this "
-                        "feature available."
-=======
                         "Unable to create tensor returning overflowing tokens of different "
                         "lengths. Please see if a fast version of this tokenizer is "
                         "available to have this feature available."
->>>>>>> 8d35c08a
                     ) from e
                 raise ValueError(
                     "Unable to create tensor, you should probably activate truncation and/or "
@@ -172,9 +144,6 @@
                     )
                 self[k] = v.to_global(sbp=sbp, placement=dist.get_layer_placement(0))
         return self
-<<<<<<< HEAD
 
-=======
->>>>>>> 8d35c08a
 
     BatchEncoding.convert_to_tensors = flow_convert_to_tensors  # noqa