import os

os.environ["ONEFLOW_LINEAR_EMBEDDING_SKIP_INIT"] = "1"
os.environ["ONEFLOW_KERNEL_ENABLE_FUSED_LINEAR"] = "1"
import init_env  # noqa
from typing import List, Optional, Tuple, Union
import oneflow as flow
import oneflow as torch
import oneflow.nn as nn
from omegaconf import DictConfig
from oneflow.utils.global_view import global_mode
from transformers import AutoModelForCausalLM, AutoTokenizer
from transformers.models.opt import modeling_opt

from libai.layers import Linear
from libai.utils import distributed as dist
import numpy as np
import time

# ------replace attention to libai------
temp_class = modeling_opt.OPTAttention


class LiBaiOPTAttention(temp_class):
    def __init__(self, *args, **kwargs):
        super().__init__(*args, **kwargs)
        embed_dim = kwargs["embed_dim"]
        bias = kwargs["bias"]
        self.k_proj = Linear(embed_dim, embed_dim, bias=bias, parallel="col", dtype=flow.float16)
        self.v_proj = Linear(embed_dim, embed_dim, bias=bias, parallel="col", dtype=flow.float16)
        self.q_proj = Linear(embed_dim, embed_dim, bias=bias, parallel="col", dtype=flow.float16)
        self.out_proj = Linear(embed_dim, embed_dim, bias=bias, parallel="row", dtype=flow.float16)

    def _shape(self, tensor: torch.Tensor, seq_len: int, bsz: int):
        return tensor.view(bsz, seq_len, self.num_heads, self.head_dim).transpose(1, 2).contiguous()

    def forward(
        self,
        hidden_states: torch.Tensor,
        key_value_states: Optional[torch.Tensor] = None,
        past_key_value: Optional[Tuple[torch.Tensor]] = None,
        attention_mask: Optional[torch.Tensor] = None,
        layer_head_mask: Optional[torch.Tensor] = None,
        output_attentions: bool = False,
    ) -> Tuple[torch.Tensor, Optional[torch.Tensor], Optional[Tuple[torch.Tensor]]]:
        """Input shape: Batch x Time x Channel"""

        fallback = key_value_states is not None or output_attentions or not self.is_decoder
        if fallback:
            return super().forward(
                hidden_states,
                key_value_states,
                past_key_value,
                attention_mask,
                layer_head_mask,
                output_attentions,
            )
        bsz, tgt_len, _ = hidden_states.size()

        query_states, key_states, value_states = flow._C.grouped_matmul_bias(
            [hidden_states, hidden_states, hidden_states],
            [self.q_proj.weight, self.k_proj.weight, self.v_proj.weight],
            [self.q_proj.bias, self.k_proj.bias, self.v_proj.bias],
        )
        if past_key_value is not None:
            key_states = self._shape(key_states, -1, bsz)
            value_states = self._shape(value_states, -1, bsz)
            key_states = torch.cat([past_key_value[0], key_states], dim=2)
            value_states = torch.cat([past_key_value[1], value_states], dim=2)
        else:
            key_states = self._shape(key_states, -1, bsz)
            value_states = self._shape(value_states, -1, bsz)

        past_key_value = (key_states, value_states)
        attn_q = query_states
        attn_k = key_states.transpose(1, 2).view(bsz, -1, self.num_heads * self.head_dim)
        attn_v = value_states.transpose(1, 2).view(bsz, -1, self.num_heads * self.head_dim)

        attn_output = flow._C.fused_multi_head_attention_inference(
            attn_q,
            attn_k,
            attn_v,
            num_heads=self.num_heads,
            causal=True,
            causal_diagonal_offset=attn_k.shape[1] - attn_q.shape[1],
        )
        attn_output = self.out_proj(attn_output)

        return attn_output, None, past_key_value


modeling_opt.OPTAttention = LiBaiOPTAttention

# ----------replace Decoder to libai -----
temp_class = modeling_opt.OPTDecoderLayer


class LiBaiOPTDecoderLayer(temp_class):
    def __init__(self, *args, **kwargs):
        super().__init__(*args, **kwargs)
        config = args[0]
        self.fc1 = Linear(
            self.embed_dim,
            config.ffn_dim,
            bias=config.enable_bias,
            parallel="col",
            dtype=flow.float16,
        )
        self.fc2 = Linear(
            config.ffn_dim,
            self.embed_dim,
            bias=config.enable_bias,
            parallel="row",
            dtype=flow.float16,
        )


modeling_opt.OPTDecoderLayer = LiBaiOPTDecoderLayer

if __name__ == "__main__":
    # set dist config
    parallel_config = DictConfig(
        dict(
            data_parallel_size=1,
            tensor_parallel_size=1,
            pipeline_parallel_size=1,  # set to 1, unsupport pipeline parallel now
            pipeline_num_layers=None,
            device_type="cpu",
        )
    )
    dist.setup_dist_util(parallel_config)

    # initial and load model
<<<<<<< HEAD
    model = AutoModelForCausalLM.from_pretrained("facebook/opt-13b").half()
=======
    model = AutoModelForCausalLM.from_pretrained("facebook/opt-2.7b", torch_dtype=flow.float16)
>>>>>>> a9747f41
    # set model to cuda
    dist.set_device_type("cuda")
    model._apply(dist.convert_to_distributed_default_setting)
    # initial tokenizer
    tokenizer = AutoTokenizer.from_pretrained("facebook/opt-13b", use_fast=False)

    # get input_ids
    prompt = "Hello, I'm am conscious and"
    input_ids = tokenizer(prompt, return_tensors="np").input_ids
    input_ids = flow.from_numpy(input_ids)
    input_ids = input_ids.to_global(
        sbp=dist.get_nd_sbp([flow.sbp.broadcast, flow.sbp.broadcast]),
        placement=dist.get_layer_placement(0),
    )

    # generate id
    placement_sbp_dict = dict(
        placement=flow.env.all_device_placement("cuda"), sbp=flow.sbp.broadcast,
    )
    p = time.time()
    while True:
        with global_mode(True, **placement_sbp_dict):
            generated_ids = model.generate(input_ids, max_length=128, min_length=128)
        out_put_ids = tokenizer.batch_decode(generated_ids, skip_special_tokens=True)
        t = time.time()
        print(t - p, (t - p) / generated_ids.shape[1], out_put_ids)
        p = t<|MERGE_RESOLUTION|>--- conflicted
+++ resolved
@@ -131,11 +131,7 @@
     dist.setup_dist_util(parallel_config)
 
     # initial and load model
-<<<<<<< HEAD
-    model = AutoModelForCausalLM.from_pretrained("facebook/opt-13b").half()
-=======
     model = AutoModelForCausalLM.from_pretrained("facebook/opt-2.7b", torch_dtype=flow.float16)
->>>>>>> a9747f41
     # set model to cuda
     dist.set_device_type("cuda")
     model._apply(dist.convert_to_distributed_default_setting)
