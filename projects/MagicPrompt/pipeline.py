--- conflicted
+++ resolved
@@ -77,11 +77,7 @@
         return inputs
 
     def forward(self, inputs, **kwargs) -> dict:
-<<<<<<< HEAD
-        outputs = self.model.generate(inputs["input_ids"], do_sample=False, max_length=50, **kwargs)
-=======
         outputs = self.model.generate(inputs["input_ids"], max_length=50, **kwargs)
->>>>>>> 6df6fbc5
         return {"return_ids": outputs}
 
     def postprocess(self, model_output_dict, **kwargs) -> dict:
