# coding=utf-8
# Copyright 2021 The OneFlow Authors. All rights reserved.
#
# Licensed under the Apache License, Version 2.0 (the "License");
# you may not use this file except in compliance with the License.
# You may obtain a copy of the License at
#
#     http://www.apache.org/licenses/LICENSE-2.0
#
# Unless required by applicable law or agreed to in writing, software
# distributed under the License is distributed on an "AS IS" BASIS,
# WITHOUT WARRANTIES OR CONDITIONS OF ANY KIND, either express or implied.
# See the License for the specific language governing permissions and
# limitations under the License.

import warnings
<<<<<<< HEAD
try:
    import datasets
except:
=======

try:
    import datasets
except:  # noqa
>>>>>>> 830ac324
    warnings.warn("datasets library is needed")
import numpy as np
import oneflow as flow
from oneflow.utils.data import Dataset

from libai.data.structures import DistTensorData, Instance


def get_data(path):
    total_data = []
    for i in range(10):
        path = path[:-1] + str(i)
        dataset = datasets.load_from_disk(path)
        for i in dataset:
            total_data.append(i)
    return total_data


def compute_input_and_target_lengths(inputs_length, noise_density, mean_noise_span_length):
    """This function is copy of `random_spans_helper <https://github.com/google-research/
    text-to-text-transfer-transformer/blob/84f8bcc14b5f2c03de51bd3587609ba8f6bbd1cd/
    t5/data/preprocessors.py#L2466>`__ .
    Training parameters to avoid padding with random_spans_noise_mask.
    When training a model with random_spans_noise_mask, we would like to set the other
    training hyperparmeters in a way that avoids padding.
    This function helps us compute these hyperparameters.
    We assume that each noise span in the input is replaced by extra_tokens_per_span_inputs
    sentinel tokens, and each non-noise span in the targets is replaced by
    extra_tokens_per_span_targets sentinel tokens.
    This function tells us the required number of tokens in the raw example (for split_tokens())
    as well as the length of the encoded targets. Note that this function assumes
    the inputs and targets will have EOS appended and includes that in the reported length.
    Args:
        inputs_length: an integer - desired length of the tokenized inputs sequence
        noise_density: a float
        mean_noise_span_length: a float
    Returns:
        tokens_length: length of original text in tokens
        targets_length: an integer - length in tokens of encoded targets sequence
    """

    def _tokens_length_to_inputs_length_targets_length(tokens_length):
        num_noise_tokens = int(round(tokens_length * noise_density))
        num_nonnoise_tokens = tokens_length - num_noise_tokens
        num_noise_spans = int(round(num_noise_tokens / mean_noise_span_length))
        # inputs contain all nonnoise tokens, sentinels for all noise spans
        # and one EOS token.
        _input_length = num_nonnoise_tokens + num_noise_spans + 1
        _output_length = num_noise_tokens + num_noise_spans + 1
        return _input_length, _output_length

    tokens_length = inputs_length

    while _tokens_length_to_inputs_length_targets_length(tokens_length + 1)[0] <= inputs_length:
        tokens_length += 1

    inputs_length, targets_length = _tokens_length_to_inputs_length_targets_length(tokens_length)

    # minor hack to get the targets length to be equal to inputs length
    # which is more likely to have been set to a nice round number.
    if noise_density == 0.5 and targets_length > inputs_length:
        tokens_length -= 1
        targets_length -= 1
    return tokens_length, targets_length


class UnsuperviseT5Dataset(Dataset):
    """This function is copy of https://github.com/IDEA-CCNL/Fengshenbang-LM/blob/
    ec13aeb8689cfafaa6a7a9e9595d110edbe34123/fengshen/data/t5_dataloader/t5_datasets.py#L61.
    """

    def __init__(self, data_path):
        # [{input_ids: ...}, {input_ids: ...}, ...]
        self.data = get_data(data_path)

    def __len__(self):
        return len(self.data)

    def __getitem__(self, index):
        x = self.data[index]
        return x


class collate_fn:
    def __init__(
        self,
        vocab_size,
        max_seq_length,
        noise_density,
        mean_noise_span_length,
        eos_token_id=1,
        pad_token_id=0,
        decoder_start_token_id=0,
    ):
        self.max_seq_length = max_seq_length
        self.eos_token_id = eos_token_id
        self.pad_token_id = pad_token_id
        self.decoder_start_token_id = decoder_start_token_id
        self.vocab_size = vocab_size
        self.noise_density = noise_density
        self.mean_noise_span_length = mean_noise_span_length
        self.expanded_inputs_length, self.targets_length = compute_input_and_target_lengths(
            inputs_length=self.max_seq_length,
            noise_density=self.noise_density,
            mean_noise_span_length=self.mean_noise_span_length,
        )

    def __call__(self, examples):
        batch = {
            k: np.array([examples[i][k] for i in range(len(examples))])
            for k, v in examples[0].items()
        }
        input_ids = np.array(batch["input_ids"])
        batch_size, expanded_input_length = input_ids.shape
        mask_indices = np.asarray(
            [self.random_spans_noise_mask(expanded_input_length) for i in range(batch_size)]
        )
        labels_mask = ~mask_indices

        input_ids_sentinel = self.create_sentinel_ids(mask_indices.astype(np.int8))
        labels_sentinel = self.create_sentinel_ids(labels_mask.astype(np.int8))

        batch["input_ids"] = self.filter_input_ids(input_ids, input_ids_sentinel)
        batch["labels"] = self.filter_input_ids(input_ids, labels_sentinel)

        if batch["input_ids"].shape[-1] != self.max_seq_length:
            raise ValueError(
                f"`input_ids` are incorrectly preprocessed. `input_ids` length is \
                    {batch['input_ids'].shape[-1]}, but should be {self.targets_length}."
            )

        if batch["labels"].shape[-1] != self.targets_length:
            raise ValueError(
                f"`labels` are incorrectly preprocessed. `labels` length is \
                    {batch['labels'].shape[-1]}, but should be {self.targets_length}."
            )

        batch["decoder_input_ids"] = self.shift_tokens_right(
            batch["labels"], self.pad_token_id, self.decoder_start_token_id
        )

        return Instance(
            encoder_input_ids=DistTensorData(flow.tensor(batch["input_ids"])),
            decoder_input_ids=DistTensorData(flow.tensor(batch["decoder_input_ids"])),
            encoder_attn_mask=DistTensorData(
                flow.ones(len(batch["input_ids"]), len(batch["input_ids"][0])).to(flow.bool)
            ),
            decoder_attn_mask=DistTensorData(
                flow.ones(len(batch["decoder_input_ids"]), len(batch["decoder_input_ids"][0])).to(
                    flow.bool
                )
            ),
            encoder_decoder_attn_mask=DistTensorData(
                flow.ones(
                    len(batch["input_ids"]),
                    len(batch["decoder_input_ids"][0]),
                    len(batch["input_ids"][0]),
                ).to(flow.bool)
            ),
            lm_labels=DistTensorData(flow.tensor(batch["labels"])),
            loss_mask=DistTensorData(flow.tensor(batch["labels"])),
        )

    def filter_input_ids(self, input_ids, sentinel_ids):
        batch_size = input_ids.shape[0]

        input_ids_full = np.where(sentinel_ids != 0, sentinel_ids, input_ids)
        input_ids = input_ids_full[input_ids_full >= 0].reshape((batch_size, -1))
        input_ids = np.concatenate(
            [input_ids, np.full((batch_size, 1), self.eos_token_id, dtype=np.int32)], axis=-1
        )
        return input_ids

    def create_sentinel_ids(self, mask_indices):
        start_indices = mask_indices - np.roll(mask_indices, 1, axis=-1) * mask_indices
        start_indices[:, 0] = mask_indices[:, 0]

        sentinel_ids = np.where(
            start_indices != 0, np.cumsum(start_indices, axis=-1), start_indices
        )
        sentinel_ids = np.where(sentinel_ids != 0, (self.vocab_size - sentinel_ids), 0)
        sentinel_ids -= mask_indices - start_indices

        return sentinel_ids

    def random_spans_noise_mask(self, length):
        orig_length = length
        num_noise_tokens = int(np.round(length * self.noise_density))
        # avoid degeneracy by ensuring positive numbers of noise and nonnoise tokens.
        num_noise_tokens = min(max(num_noise_tokens, 1), length - 1)
        num_noise_spans = int(np.round(num_noise_tokens / self.mean_noise_span_length))

        # avoid degeneracy by ensuring positive number of noise spans
        num_noise_spans = max(num_noise_spans, 1)
        num_nonnoise_tokens = length - num_noise_tokens

        # pick the lengths of the noise spans and the non-noise spans
        def _random_segmentation(num_items, num_segments):
            mask_indices = np.arange(num_items - 1) < (num_segments - 1)
            np.random.shuffle(mask_indices)
            first_in_segment = np.pad(mask_indices, [[1, 0]])
            segment_id = np.cumsum(first_in_segment)
            # count length of sub segments assuming that list is sorted
            _, segment_length = np.unique(segment_id, return_counts=True)
            return segment_length

        noise_span_lengths = _random_segmentation(num_noise_tokens, num_noise_spans)
        nonnoise_span_lengths = _random_segmentation(num_nonnoise_tokens, num_noise_spans)

        interleaved_span_lengths = np.reshape(
            np.stack([nonnoise_span_lengths, noise_span_lengths], axis=1), [num_noise_spans * 2]
        )
        span_starts = np.cumsum(interleaved_span_lengths)[:-1]
        span_start_indicator = np.zeros((length,), dtype=np.int8)
        span_start_indicator[span_starts] = True
        span_num = np.cumsum(span_start_indicator)
        is_noise = np.equal(span_num % 2, 1)

        return is_noise[:orig_length]

    def shift_tokens_right(
        self, input_ids: np.array, pad_token_id: int, decoder_start_token_id: int
    ) -> np.ndarray:
        """
        Shift input ids one token to the right.
        """
        shifted_input_ids = np.zeros_like(input_ids)
        shifted_input_ids[:, 1:] = input_ids[:, :-1]
        shifted_input_ids[:, 0] = decoder_start_token_id

        shifted_input_ids = np.where(shifted_input_ids == -100, pad_token_id, shifted_input_ids)
        return shifted_input_ids<|MERGE_RESOLUTION|>--- conflicted
+++ resolved
@@ -14,16 +14,10 @@
 # limitations under the License.
 
 import warnings
-<<<<<<< HEAD
-try:
-    import datasets
-except:
-=======
 
 try:
     import datasets
 except:  # noqa
->>>>>>> 830ac324
     warnings.warn("datasets library is needed")
 import numpy as np
 import oneflow as flow
