--- conflicted
+++ resolved
@@ -128,11 +128,9 @@
         self.past_length = 0
 
         # if model_type == "mt5":
-        self.lm_head = Linear(
-            hidden_size, vocab_size, bias=False, layer_idx=2 * hidden_layers - 1
-        )
+        self.lm_head = Linear(hidden_size, vocab_size, bias=False, layer_idx=2 * hidden_layers - 1)
         # else:
-            # self.lm_head = LMLogits(vocab_size, bias=False)
+        # self.lm_head = LMLogits(vocab_size, bias=False)
 
     @classmethod
     def from_config(cls, cfg):
@@ -179,7 +177,7 @@
             encoder_attn_mask = self.extended_attn_mask(encoder_attn_mask)
 
             enc_hidden_states = self.embedding(encoder_input_ids)
-            
+
             enc_hidden_states = enc_hidden_states.transpose(0, 1)
 
             for layer in self.encoder.layers:
@@ -226,7 +224,7 @@
         # if self.model_type == "mt5":
         logits = self.lm_head(decoder_states)
         # else:
-            # logits = self.lm_head(decoder_states, self.embedding.word_embeddings.weight)
+        # logits = self.lm_head(decoder_states, self.embedding.word_embeddings.weight)
 
         return logits
 
@@ -310,21 +308,6 @@
                         dist_utils.get_layer_stage_id(-1), dist.get_layer_placement(-1)
                     )
 
-<<<<<<< HEAD
-        model.t5_model.encoder.final_layernorm.config.set_stage(
-            dist_utils.get_layer_stage_id(model.t5_model.encoder.final_layernorm.layer_idx),
-            dist.get_layer_placement(model.t5_model.encoder.final_layernorm.layer_idx),
-        )
-        model.t5_model.decoder.final_layernorm.config.set_stage(
-            dist_utils.get_layer_stage_id(model.t5_model.decoder.final_layernorm.layer_idx),
-            dist.get_layer_placement(model.t5_model.decoder.final_layernorm.layer_idx),
-        )
-
-    def set_activation_checkpoint(self):
-        for module_block in self.t5_model.modules():
-            if isinstance(module_block.origin, TransformerLayer):
-                module_block.config.activation_checkpointing = True
-=======
             model.t5_model.encoder.final_layernorm.config.set_stage(
                 dist_utils.get_layer_stage_id(model.t5_model.encoder.final_layernorm.layer_idx),
                 dist.get_layer_placement(model.t5_model.encoder.final_layernorm.layer_idx),
@@ -361,4 +344,13 @@
                 dist_utils.get_layer_stage_id(model.t5_model.decoder.final_layernorm.layer_idx),
                 dist.get_layer_placement(model.t5_model.decoder.final_layernorm.layer_idx),
             )
->>>>>>> 198c0174
+
+    def set_activation_checkpoint(self):
+        if hasattr(self.model, "origin"):
+            for module_block in self.t5_model.modules():
+                if isinstance(module_block.origin, TransformerLayer):
+                    module_block.config.activation_checkpointing = True
+        else:
+            for module_block in self.t5_model.modules():
+                if isinstance(module_block.to(nn.Module), TransformerLayer):
+                    module_block.to(nn.graph.GraphModule).activation_checkpointing = True