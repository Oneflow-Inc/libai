from libai.config import LazyCall
from libai.evaluation import PPLEvaluator
from libai.scheduler import WarmupExponentialLR
from configs.common.train import train
from configs.common.data.t5_dataset import dataloader, tokenization
from configs.common.models.graph import graph
from configs.common.optim import optim
from projects.MT5.configs.mt5_base import pretrain_model as model


vocab_file = "./data_test/bert_data/bert-base-chinese-vocab.txt"
data_prefix = "./data_test/bert_data/loss_compara_content_sentence"
pretrained_model_path = None

tokenization.tokenizer.vocab_file = vocab_file
dataloader.train.dataset[0].data_prefix = data_prefix
dataloader.train.dataset[0].indexed_dataset.data_prefix = data_prefix

# model config
model.cfg.hidden_size = 768
model.cfg.hidden_layers = 12
model.cfg.num_attention_heads = 12
model.cfg.head_size = 64
model.cfg.intermediate_size = 2048
model.cfg.model_type = "mt5"
model.cfg.hidden_dropout_prob = 0.0
model.cfg.attention_probs_dropout_prob = 0.0
model.cfg.embedding_dropout_prob = 0.0
model.cfg.vocab_size = 30522
<<<<<<< HEAD
model.cfg.pretrained_model_path = pretrained_model_path
=======
model.cfg.padding_idx = 0
model.cfg.tie_word_embeddings = False
model.cfg.is_encoder_decoder = False
model.cfg.amp_enabled = True
model.cfg.initializer_range = 0.02
model.cfg.pretrained_model_path = None
>>>>>>> 31e39292

train.update(
    dict(
        output_dir="projects/MT5/output/mt5_output",
<<<<<<< HEAD
        train_micro_batch_size=16,
        num_accumulation_steps=None,
=======
        train_micro_batch_size=4,
>>>>>>> 31e39292
        train_epoch=1,
        train_iter=24000,
        log_period=10,
        amp=dict(enabled=True),
        warmup_ratio=1 / 24,
        checkpointer=dict(period=500, max_to_keep=20),
        input_placement_device="cpu",
        dist=dict(
<<<<<<< HEAD
            data_parallel_size=8,
            tensor_parallel_size=1,
=======
            data_parallel_size=2,
            tensor_parallel_size=2,
>>>>>>> 31e39292
            pipeline_parallel_size=1,
            pipeline_num_layers=2 * model.cfg.hidden_layers,
        ),
        scheduler=LazyCall(WarmupExponentialLR)(
            warmup_factor=0.001,
            gamma=1.0,
            warmup_method="linear",
            warmup_iter=0.0,
        ),
        evaluation=dict(
            evaluator=LazyCall(PPLEvaluator)(),
            enabled=True,
            eval_iter=1e5,
            eval_period=5000,
        ),
    )
)

<<<<<<< HEAD
graph.enabled = True
train.zero_optimization.enabled = False
train.zero_optimization.stage = 2
=======
train.zero_optimization.enabled = True
train.zero_optimization.stage = 2
train.activation_checkpoint.enabled = False
train.num_accumulation_steps = 8
>>>>>>> 31e39292
<|MERGE_RESOLUTION|>--- conflicted
+++ resolved
@@ -27,26 +27,17 @@
 model.cfg.attention_probs_dropout_prob = 0.0
 model.cfg.embedding_dropout_prob = 0.0
 model.cfg.vocab_size = 30522
-<<<<<<< HEAD
-model.cfg.pretrained_model_path = pretrained_model_path
-=======
 model.cfg.padding_idx = 0
 model.cfg.tie_word_embeddings = False
 model.cfg.is_encoder_decoder = False
 model.cfg.amp_enabled = True
 model.cfg.initializer_range = 0.02
 model.cfg.pretrained_model_path = None
->>>>>>> 31e39292
 
 train.update(
     dict(
         output_dir="projects/MT5/output/mt5_output",
-<<<<<<< HEAD
-        train_micro_batch_size=16,
-        num_accumulation_steps=None,
-=======
         train_micro_batch_size=4,
->>>>>>> 31e39292
         train_epoch=1,
         train_iter=24000,
         log_period=10,
@@ -55,13 +46,8 @@
         checkpointer=dict(period=500, max_to_keep=20),
         input_placement_device="cpu",
         dist=dict(
-<<<<<<< HEAD
-            data_parallel_size=8,
-            tensor_parallel_size=1,
-=======
             data_parallel_size=2,
             tensor_parallel_size=2,
->>>>>>> 31e39292
             pipeline_parallel_size=1,
             pipeline_num_layers=2 * model.cfg.hidden_layers,
         ),
@@ -80,13 +66,8 @@
     )
 )
 
-<<<<<<< HEAD
 graph.enabled = True
 train.zero_optimization.enabled = False
 train.zero_optimization.stage = 2
-=======
-train.zero_optimization.enabled = True
-train.zero_optimization.stage = 2
 train.activation_checkpoint.enabled = False
-train.num_accumulation_steps = 8
->>>>>>> 31e39292
+train.num_accumulation_steps = 8