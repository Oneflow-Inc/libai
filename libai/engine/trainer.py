# coding=utf-8
# Copyright 2021 The OneFlow Authors. All rights reserved.
#
# Licensed under the Apache License, Version 2.0 (the "License");
# you may not use this file except in compliance with the License.
# You may obtain a copy of the License at
#
#     http://www.apache.org/licenses/LICENSE-2.0
#
# Unless required by applicable law or agreed to in writing, software
# distributed under the License is distributed on an "AS IS" BASIS,
# WITHOUT WARRANTIES OR CONDITIONS OF ANY KIND, either express or implied.
# See the License for the specific language governing permissions and
# limitations under the License.

import logging
import time
import weakref
from contextlib import contextmanager
from typing import Callable, List, Mapping

import oneflow as flow

from libai.utils import distributed as dist
from libai.utils.events import EventStorage, get_event_storage

# --------------------------------------------------------
# References:
# https://github.com/facebookresearch/detectron2/blob/main/detectron2/engine/train_loop.py
# --------------------------------------------------------


class HookBase:
    """
    Base class for hooks that can be registered with :class:`TrainerBase`.

    Each hook can implement 4 methods. The way they are called is demonstrated
    in the following snippet:
    ::

        hook.before_train()
        for iter in range(start_iter, max_iter):
            hook.before_step()
            trainer.run_step()
            hook.after_step()
        iter += 1
        hook.after_train()

    Notes:
        1. In the hook method, users can access ``self.trainer`` to access more
           properties about the context (e.g., model, current iteration, or config
           if using :class:`DefaultTrainer`).

        2. A hook that does something in :meth:`before_step` can often be
           implemented equivalently in :meth:`after_step`.
           If the hook takes non-trivial time, it is strongly recommended to
           implement the hook in :meth:`after_step` instead of :meth:`before_step`.
           The convention is that :meth:`before_step` should only take negligible time.

           Following this convention will allow hooks that do care about the difference
           between :meth:`before_step` and :meth:`after_step` (e.g., timer) to
           function properly.
    """

    trainer: "TrainerBase" = None
    """
    A weak reference to the trainer object. Set by the trainer when the hook is registered.
    """

    def before_train(self):
        """
        Called before the first iteration.
        """

    def after_train(self):
        """
        Called after the last iteration.
        """

    def before_step(self):
        """
        Called before each iteration.
        """

    def after_step(self):
        """
        Called after each iteration.
        """


class TrainerBase:
    """
    Base class for iterative trainer with hooks.
    The only assumption we made here is: the training runs in a loop.
    A subclass can implement what the loop is.
    We made no assumptions about the existence of dataloader, optimizer, model, etc.

    Attributes:
        iter(int): The current iteration.
        start_iter(int): The iteration to start with.
            By convention the minimum possible value is 0.
        max_iter(int): The iteration to end training.
        storage(EventStorage): An EventStorage that's opened during the course of training.
    """

    def __init__(self):
        self._hooks: List[HookBase] = []
        self.iter: int = 0
        self.start_iter: int = 0
        self.max_iter: int
        self.storage: EventStorage

    def register_hooks(self, hooks):
        """
        Register hooks to the trainer. The hooks are executed in the order
        they are registered.

        Args:
            hooks (list[Optional[HookBase]]): list of hooks
        """
        hooks = [h for h in hooks if h is not None]
        for h in hooks:
            assert isinstance(h, HookBase)
            # To avoid circular reference, hooks and trainer cannot own each other.
            # This normally does not matter, but will cause memory leak if the
            # involved objects contain __del__:
            # See http://engineering.hearsaysocial.com/2013/06/16/circular-references-in-python/
            h.trainer = weakref.proxy(self)
        self._hooks.extend(hooks)

    def train(self, start_iter: int, max_iter: int):
        """
        Args:
            start_iter, max_iter (int): See docs above
        """
        logger = logging.getLogger(__name__)
        logger.info("Starting training from iteration {}".format(start_iter))

        self.iter = self.start_iter = start_iter
        self.max_iter = max_iter

        with EventStorage(self.start_iter) as self.storage:
            try:
                self.before_train()
                for self.iter in range(start_iter, max_iter):
                    self.before_step()
                    self.run_step()
                    self.after_step()
                # self.iter == max_iter can be used by `after_train` to
                # tell whether the training successfully finished or failed
                # due to exceptions.
                self.iter += 1
            except Exception:
                logger.exception("Exception during training:")
                raise
            finally:
                self.after_train()

    def before_train(self):
        for h in self._hooks:
            h.before_train()

    def after_train(self):
        for h in self._hooks:
            h.after_train()

    def before_step(self):
        self.storage.iter = self.iter
        for h in self._hooks:
            h.before_step()

    def after_step(self):
        self.storage.samples = (self.iter + 1) * self.cfg.train.global_batch_size
        for h in self._hooks:
            h.after_step()

    def run_step(self):
        raise NotImplementedError

    @staticmethod
    def write_metrics(
        loss_dict: Mapping[str, flow.Tensor],
        data_time: float,
        prefix: str = "",
    ) -> None:
        """
        Args:
            loss_dict (dict): dict of scalar losses
            data_time (float): time taken by the dataloader iteration
            prefix (str): prefix for logging keys
        """
        # get metric value, remove it to rank0 cause logger.info only work in rank0
        metrics_dict = {
            k: dist.tensor_to_rank0(v, device="cpu", to_local=True) for k, v in loss_dict.items()
        }
        metrics_dict["data_time"] = data_time

        # TODO: Gather metrics among all workers for logging
        # all_metrics_dict = dist.gather(metrics_dict)
        all_metrics_dict = metrics_dict

        if dist.is_main_process():
            storage = get_event_storage()

            # data_time among workers can have high variance. The actual latency
            # caused by data_time is the maximum among workers.
            # data_time = np.max([x.pop("data_time") for x in all_metrics_dict])
            data_time = all_metrics_dict.pop("data_time")
            storage.put_scalar("data_time", data_time)

            # average the rest metrics
            # metrics_dict = {
            #     k: np.mean([x[k] for x in all_metrics_dict]) for k in all_metrics_dict[0].keys()
            # }
            metrics_dict = all_metrics_dict
            total_losses_reduced = sum(v for k, v in metrics_dict.items() if "loss" in k)

            storage.put_scalar("{}total_loss".format(prefix), total_losses_reduced)
            if len(metrics_dict) > 1:
                storage.put_scalars(**metrics_dict)


class EagerTrainer(TrainerBase):
    """
    A simple eager trainer for the most common type of task:
    single-cost single-optimizer single-data-source iterative optimization,
    optionally using data-parallelism.
    It assumes that in every step, you:

    1. Compute the loss with a data from the data_loader.
    2. Compute the gradients with the above loss.
    3. Update the model with the optimizer.

    All other tasks during training (checkpointing, logging, evaluation, LR schedule)
    are maintained by hooks, which can be registered by :meth:`TrainerBase.register_hooks`.
    If you want to do anything fancier than this,
    either subclass TrainerBase and implement your own `run_step`,
    or write your own training loop.
    """

    def __init__(self, model, data_loader, optimizer, grad_acc_steps=1):
        """
        Args:
            model: a flow.nn.Module. Takes a data from data_loader and returns a
                dict of losses.
            data_loader: an iterable. Contains data to be used to call model.
            optimizer: a flow optimizer.
        """
        super().__init__()

        # We set the model to training mode in the trainer.
        # However it's valid to train a model that's in eval mode.
        # If you want your model (or a submodule of it) to behave
        # like evaluation during training, you can overwrite its train() method.

        model.train()

        self.model = model
        self.data_loader = data_loader
        self._data_loader_iter = iter(data_loader)
        self.optimizer = optimizer
        self.grad_acc_steps = grad_acc_steps

    def run_step(self, get_batch: Callable, input_placement_device: str = "cuda"):
        """
        Implement the standard training logic described above.
        """
        assert self.model.training, "[SimpleTrainer] model was changed to eval mode!"
        start = time.perf_counter()

        # If you want to do something with the data, you can wrap the dataloader.
        data = next(self._data_loader_iter)
        data = get_batch(
            data, input_placement_device, getattr(self.data_loader, "mixup_func", None)
        )
        data_time = time.perf_counter() - start

        loss_dict = self.model(**data)
<<<<<<< HEAD
        tmp_worker_thread = self.tmp_worker_thread()
        with self.thread(tmp_worker_thread):
            tmp_loss_dict = {key: t.clone() for key, t in loss_dict.items()}
        losses = sum(loss_dict.values()) / self.grad_acc_steps
=======
        losses = sum(v for k, v in loss_dict.items() if "loss" in k) / self.grad_acc_steps
>>>>>>> ddb5ea19

        losses.backward()

        if (self.iter + 1) % self.grad_acc_steps == 0:
            self.optimizer.clip_grad()
            self.optimizer.step()
            self.optimizer.zero_grad()

        with self.thread(tmp_worker_thread):
            self.write_metrics(tmp_loss_dict, data_time)

    def tmp_worker_thread(self):
        try:
            create_asyncs_thread = flow.asyncs.Thread
        except AttributeError:
            create_asyncs_thread = lambda: None
        return create_asyncs_thread()

    @contextmanager
    def thread(self, t):
        try:
            asyncs_thread = flow.asyncs.thread
        except AttributeError:
            asyncs_thread = self.nullcontext
        with asyncs_thread(t):
            yield

    @contextmanager
    def nullcontext(self, *argc, **kwargs):
        yield

class GraphTrainer(TrainerBase):
    """
    A simple graph trainer for training and evaluating models in a static graph mode.
    """

    def __init__(self, graph, data_loader, grad_acc_steps=1):
        super().__init__()

        graph.model.train()
        self.data_loader = data_loader
        self._data_loader_iter = iter(data_loader)
        self.graph = graph
        self.grad_acc_steps = grad_acc_steps
        self._temp_data = None
        self._temp_count = 0

    def run_step(self, get_batch: Callable, input_placement_device: str = "cuda"):
        """
        Implement the standard training logic described above.
        """
        assert self.graph.model.training, "[SimpleTrainer] model was changed to eval mode!"
        start = time.perf_counter()

        while self._temp_count != self.grad_acc_steps:
            # If you want to do something with the data, you can wrap the dataloader.
            data = next(self._data_loader_iter)

            self._temp_count += 1
            if self._temp_data is None:
                self._temp_data = data
            else:
                # In static graph mode, data will be sliced in nn.Graph automatically,
                # for geting mini-batch_size, we concat local_tensor first.
                for key, value in data.get_fields().items():
                    temp_value = self._temp_data.get(key)
                    self._temp_data.get(key).tensor = flow.cat(
                        (temp_value.tensor, value.tensor), dim=0
                    )

        data = self._temp_data
        self._temp_count = 0
        self._temp_data = None

        data = get_batch(
            data, input_placement_device, getattr(self.data_loader, "mixup_func", None)
        )

        data_time = time.perf_counter() - start

        # If you want to do something with the losses, you can wrap the model.
        loss_dict = self.graph(**data)
        # Add this because when set up gradient accumulations, graph will return
        # an unpacked n-d tensor whose size is accumulation step
        for key, value in loss_dict.items():
            if "loss" in key:
                loss_dict[key] = value.mean()
            else:
                # NOTE: only support scalar tensor currently
                loss_dict[key] = value.sum()

        self.write_metrics(loss_dict, data_time)<|MERGE_RESOLUTION|>--- conflicted
+++ resolved
@@ -276,14 +276,10 @@
         data_time = time.perf_counter() - start
 
         loss_dict = self.model(**data)
-<<<<<<< HEAD
         tmp_worker_thread = self.tmp_worker_thread()
         with self.thread(tmp_worker_thread):
-            tmp_loss_dict = {key: t.clone() for key, t in loss_dict.items()}
-        losses = sum(loss_dict.values()) / self.grad_acc_steps
-=======
+            tmp_loss_dict = {key: t.clone() for key, t in loss_dict.items() if "loss" in key}
         losses = sum(v for k, v in loss_dict.items() if "loss" in k) / self.grad_acc_steps
->>>>>>> ddb5ea19
 
         losses.backward()
 
