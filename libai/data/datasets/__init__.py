--- conflicted
+++ resolved
@@ -13,17 +13,9 @@
 # See the License for the specific language governing permissions and
 # limitations under the License.
 
-<<<<<<< HEAD
-from .bert_dataset import BertDataset
-from .cifar import CIFAR10Dataset, CIFAR100Dataset
-from .imagenet import ImageNetDataset
-from .mnist import MNISTDataset
-from .roformer_dataset import RoformerDataset
-=======
 from .cifar import CIFAR10Dataset, CIFAR100Dataset
 from .imagenet import ImageNetDataset
 from .mnist import MNISTDataset
 from .bert_dataset import BertDataset
 from .gpt_dataset import GPT2Dataset
->>>>>>> 66fb5680
 from .t5_dataset import T5Dataset