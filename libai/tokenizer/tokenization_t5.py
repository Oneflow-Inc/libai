--- conflicted
+++ resolved
@@ -160,11 +160,7 @@
             warnings.warn("This sequence already has {self.eos_token}.")
             return token_ids
         else:
-<<<<<<< HEAD
-            return token_ids + [self.eos_token]
-=======
             return token_ids + [self.eos_token_id]
->>>>>>> ce82849b
 
     def build_inputs_with_special_tokens(
         self, token_ids_0: List[int], token_ids_1: Optional[List[int]] = None
