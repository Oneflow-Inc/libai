# coding=utf-8
# Copyright 2020 The HuggingFace Inc. team.
#
# Licensed under the Apache License, Version 2.0 (the "License");
# you may not use this file except in compliance with the License.
# You may obtain a copy of the License at
#
#     http://www.apache.org/licenses/LICENSE-2.0
#
# Unless required by applicable law or agreed to in writing, software
# distributed under the License is distributed on an "AS IS" BASIS,
# WITHOUT WARRANTIES OR CONDITIONS OF ANY KIND, either express or implied.
# See the License for the specific language governing permissions and
# limitations under the License.

"""copy from HuggingFace transformer repo, to tokenize the sentence.
This class only focus on tokenization, converting token to id and their inverse operation.
It does not construct inputs using special symbols."""

import copy
import json
import logging
import os
import unicodedata
from io import open
from typing import Dict, List, Optional, Union

from libai.utils.file_utils import cached_path

logger = logging.getLogger(__name__)


def _is_whitespace(char):
    """Checks whether `char` is a whitespace character."""
    # \t, \n, and \r are technically control characters but we treat them
    # as whitespace since they are generally considered as such.
    if char == " " or char == "\t" or char == "\n" or char == "\r":
        return True
    cat = unicodedata.category(char)
    if cat == "Zs":
        return True
    return False


def _is_control(char):
    """Checks whether `char` is a control character."""
    # These are technically control characters but we count them as whitespace
    # characters.
    if char == "\t" or char == "\n" or char == "\r":
        return False
    cat = unicodedata.category(char)
    if cat.startswith("C"):
        return True
    return False


def _is_punctuation(char):
    """Checks whether `char` is a punctuation character."""
    cp = ord(char)
    # We treat all non-letter/number ASCII as punctuation.
    # Characters such as "^", "$", and "`" are not in the Unicode
    # Punctuation class but we treat them as punctuation anyways, for
    # consistency.
    if (
        (cp >= 33 and cp <= 47)
        or (cp >= 58 and cp <= 64)
        or (cp >= 91 and cp <= 96)
        or (cp >= 123 and cp <= 126)
    ):
        return True
    cat = unicodedata.category(char)
    if cat.startswith("P"):
        return True
    return False


SPECIAL_TOKENS_MAP_FILE = "special_tokens_map.json"
ADDED_TOKENS_FILE = "added_tokens.json"
TOKENIZER_CONFIG_FILE = "tokenizer_config.json"


class PreTrainedTokenizer(object):
    """
    Base class for all tokenizers.
    Handle all the shared methods for tokenization and special tokens as well as methods
    dowloading/caching/loading pretrained tokenizers as well as adding tokens to the vocabulary.
    This class also contain the added tokens in a unified way on top of all tokenizers so we don't
    have to handle the specific vocabulary augmentation methods of the various underlying
    dictionary structures (BPE, sentencepiece...).
    Class attributes (overridden by derived classes):
        - ``vocab_files_names``: a python ``dict`` with, as keys, the ``__init__`` keyword name of
        each vocabulary file required by the model, and as associated values, the filename for
        saving the associated file (string).
        - ``pretrained_vocab_files_map``: a python ``dict of dict`` the high-level keys being the
        ``__init__`` keyword name of each vocabulary file required by the model, the low-level
        being the `short-cut-names` (string) of the pretrained models with, as associated values,
        the `url` (string) to the associated pretrained vocabulary file.
        - ``max_model_input_sizes``: a python ``dict`` with, as keys, the `short-cut-names` (string)
        of the pretrained models, and as associated values, the maximum length of the sequence
        inputs of this model, or None if the model has no maximum input size.
        - ``pretrained_init_configuration``: a python ``dict`` with, as keys, the `short-cut-names`
        (string) of the pretrained models, and as associated values, a dictionnary of specific
        arguments to pass to the ``__init__``method of the tokenizer class for this pretrained
        model when loading the tokenizer with the ``from_pretrained()`` method.
    Args:
        bos_token (:obj:`str`, `optional`): A special token representing the beginning of a
        sentence.
        eos_token (:obj:`str`, `optional`): A special token representing the end of a sentence.
        unk_token (:obj:`str`, `optional`): A special token representing an out-of-vocabulary token.
        sep_token (:obj:`str`, `optional`): A special token separating two different sentences in
        the same input (used by BERT for instance).
        pad_token (:obj:`str`, `optional`): A special token used to make arrays of tokens the same
        size for batching purpose. Will then be ignored by attention mechanisms or loss computation.
        cls_token (:obj:`str`, `optional`): A special token representing the class of the input
        (used by BERT for instance).
        mask_token (:obj:`str`, `optional`): A special token representing a masked token (used by
        masked-language modeling pretraining objectives, like BERT).
        eod_token (:obj:`str`, `optional`): A special token representing the end of a document.
        additional_special_tokens (tuple or list of :obj:`str`, `optional`): A tuple or a list of
        additional special tokens.
    """

    vocab_files_names = {}
    pretrained_vocab_files_map = {}
    pretrained_init_configuration = {}
    max_model_input_sizes = {}

    SPECIAL_TOKENS_ATTRIBUTES = [
        "bos_token",
        "eos_token",
        "unk_token",
        "sep_token",
        "pad_token",
        "cls_token",
        "mask_token",
        "eod_token",
        "additional_special_tokens",
    ]

    def __init__(self, verbose=True, **kwargs):
        self._bos_token = None
        self._eos_token = None
        self._unk_token = None
        self._sep_token = None
        self._pad_token = None
        self._cls_token = None
        self._mask_token = None
        self._eod_token = None
        self._additional_special_tokens = []
        self.verbose = verbose

        # Added tokens - We store this for both slow and fast tokenizers
        # until the serialization of Fast tokenizers is updated
        self.added_tokens_encoder: Dict[str, int] = {}
        self.added_tokens_decoder: Dict[int, str] = {}

        # inputs and kwargs for saving and re-loading
        # (see ``from_pretrained`` and ``save_pretrained``)
        self.init_inputs = ()
        self.init_kwargs = {}

        # We directly set the hidden value to allow initialization with special tokens
        # which are not yet in the vocabulary. Necessary for serialization/de-serialization
        for key, value in kwargs.items():
            if value is None:
                continue
            if key in self.SPECIAL_TOKENS_ATTRIBUTES:
                if key == "additional_special_tokens":
<<<<<<< HEAD
                    assert isinstance(
                        value, (list, tuple)
                    ), f"Value {value} is not a list or tuple"
=======
>>>>>>> 6d558f6a
                    assert all(
                        isinstance(t, str) for t in value
                    ), "One of the tokens is not a string"
                    setattr(self, key, list(value))
                elif isinstance(value, str):
                    setattr(self, key, value)
                else:
                    raise TypeError(
                        f"special token {key} has to be str but got: {type(value)}"
                    )

    @classmethod
    def from_pretrained(cls, *inputs, **kwargs):
        r"""
        Instantiate a :class:`~transformers.PreTrainedTokenizer` (or a derived class) from a
        predefined tokenizer.
        Args:
            pretrained_model_name_or_path: either:
              - a string with the `shortcut name` of a predefined tokenizer to load from cache
              or download, e.g.: ``bert-base-uncased``.
              - a path to a `directory` containing vocabulary files required by the tokenizer,
              for instance saved using the :func:`~transformers.PreTrainedTokenizer.save_pretrained`
              method, e.g.: ``./my_model_directory/``.
              - (not applicable to all derived classes) a path or url to a single saved vocabulary
              file if and only if the tokenizer only requires a single vocabulary file
              (e.g. Bert, XLNet), e.g.: ``./my_model_directory/vocab.txt``.
            cache_dir: (`optional`) string:
                Path to a directory in which a downloaded predefined tokenizer vocabulary files
                should be cached if the standard cache should not be used.
            force_download: (`optional`) boolean, default False:
                Force to (re-)download the vocabulary files and override the cached versions if
                they exists.
            proxies: (`optional`) dict, default None:
                A dictionary of proxy servers to use by protocol or endpoint,
                e.g.: {'http': 'foo.bar:3128', 'http://hostname': 'foo.bar:4012'}.
                The proxies are used on each request.
            inputs: (`optional`) positional arguments: will be passed to the
            Tokenizer ``__init__`` method.
            kwargs: (`optional`) keyword arguments: will be passed to the
            Tokenizer ``__init__`` method. Can be used to set special tokens
            like ``bos_token``, ``eos_token``, ``unk_token``, ``sep_token``,
            ``pad_token``, ``cls_token``, ``mask_token``, ``additional_special_tokens``.
            See parameters in the doc string of :class:`~transformers.PreTrainedTokenizer`
            for details.
        Examples::
            # We can't instantiate directly the base class `PreTrainedTokenizer` so let's
            # show our examples on a derived class: BertTokenizer
            # Download vocabulary from S3 and cache.
            tokenizer = BertTokenizer.from_pretrained('bert-base-uncased')
            # If vocabulary files are in a directory (e.g. tokenizer was
            # saved using `save_pretrained('./test/saved_model/')`)
            tokenizer = BertTokenizer.from_pretrained('./test/saved_model/')
            # If the tokenizer uses a single vocabulary file, you can point directly to this file
            tokenizer = BertTokenizer.from_pretrained('./test/saved_model/my_vocab.txt')
            # You can link tokens to special vocabulary when instantiating
            tokenizer = BertTokenizer.from_pretrained('bert-base-uncased', unk_token='<unk>')
            # You should be sure '<unk>' is in the vocabulary when doing that.
            # Otherwise use tokenizer.add_special_tokens({'unk_token': '<unk>'}) instead)
            assert tokenizer.unk_token == '<unk>'
        """
        return cls._from_pretrained(*inputs, **kwargs)

    @classmethod
    def _from_pretrained(cls, pretrained_model_name_or_path, *init_inputs, **kwargs):
        cache_dir = kwargs.pop("cache_dir", None)
        force_download = kwargs.pop("force_download", False)
        proxies = kwargs.pop("proxies", None)

        s3_models = list(cls.max_model_input_sizes.keys())
        vocab_files = {}
        init_configuration = {}
        if pretrained_model_name_or_path in s3_models:
            # Get the vocabulary from AWS S3 bucket
            for file_id, map_list in cls.pretrained_vocab_files_map.items():
                vocab_files[file_id] = map_list[pretrained_model_name_or_path]
            if (
                cls.pretrained_init_configuration
                and pretrained_model_name_or_path in cls.pretrained_init_configuration
            ):
                init_configuration = cls.pretrained_init_configuration[
                    pretrained_model_name_or_path
                ]
        else:
            # Get the vocabulary from local files
            logger.info(
                "Model name '{}' not found in model shortcut name list ({}). "
                "Assuming '{}' is a path or url to a directory containing tokenizer files.".format(
                    pretrained_model_name_or_path,
                    ", ".join(s3_models),
                    pretrained_model_name_or_path,
                )
            )

            # Look for the tokenizer main vocabulary files
            for file_id, file_name in cls.vocab_files_names.items():
                if os.path.isdir(pretrained_model_name_or_path):
                    # If a directory is provided we look for the standard filenames
                    full_file_name = os.path.join(
                        pretrained_model_name_or_path, file_name
                    )
                else:
                    # If a path to a file is provided we use it (will only work for non-BPE
                    # tokenizer using a single vocabulary file)
                    full_file_name = pretrained_model_name_or_path
                if not os.path.exists(full_file_name):
                    logger.info(
                        "Didn't find file {}. We won't load it.".format(full_file_name)
                    )
                    full_file_name = None
                vocab_files[file_id] = full_file_name

            # Look for the additional tokens files
            additional_files_names = {
                "added_tokens_file": ADDED_TOKENS_FILE,
                "special_tokens_map_file": SPECIAL_TOKENS_MAP_FILE,
                "tokenizer_config_file": TOKENIZER_CONFIG_FILE,
            }

            # If a path to a file was provided, get the parent directory
            saved_directory = pretrained_model_name_or_path
            if os.path.exists(saved_directory) and not os.path.isdir(saved_directory):
                saved_directory = os.path.dirname(saved_directory)

            for file_id, file_name in additional_files_names.items():
                full_file_name = os.path.join(saved_directory, file_name)
                if not os.path.exists(full_file_name):
                    logger.info(
                        "Didn't find file {}. We won't load it.".format(full_file_name)
                    )
                    full_file_name = None
                vocab_files[file_id] = full_file_name

            if all(full_file_name is None for full_file_name in vocab_files.values()):
                logger.error(
                    "Model name '{}' was not found in model name list ({}). "
                    "We assumed '{}' was a path or url but couldn't find tokenizer files"
                    "at this path or url.".format(
                        pretrained_model_name_or_path,
                        ", ".join(s3_models),
                        pretrained_model_name_or_path,
                    )
                )
                return None

        # Get files from url, cache, or disk depending on the case
        try:
            resolved_vocab_files = {}
            for file_id, file_path in vocab_files.items():
                if file_path is None:
                    resolved_vocab_files[file_id] = None
                else:
                    resolved_vocab_files[file_id] = cached_path(
                        file_path,
                        cache_dir=cache_dir,
                        force_download=force_download,
                        proxies=proxies,
                    )
        except EnvironmentError as e:
            if pretrained_model_name_or_path in s3_models:
                logger.error("Couldn't reach server to download vocabulary.")
            else:
                logger.error(
                    "Model name '{}' was not found in model name list ({}). "
                    "We assumed '{}' was a path or url but couldn't find files {} "
                    "at this path or url.".format(
                        pretrained_model_name_or_path,
                        ", ".join(s3_models),
                        pretrained_model_name_or_path,
                        str(vocab_files.keys()),
                    )
                )
            raise e

        for file_id, file_path in vocab_files.items():
            if file_path == resolved_vocab_files[file_id]:
                logger.info("loading file {}".format(file_path))
            else:
                logger.info(
                    "loading file {} from cache at {}".format(
                        file_path, resolved_vocab_files[file_id]
                    )
                )

        # Prepare tokenizer initialization kwargs
        # Did we saved some inputs and kwargs to reload ?
        tokenizer_config_file = resolved_vocab_files.pop("tokenizer_config_file", None)
        if tokenizer_config_file is not None:
            init_kwargs = json.load(open(tokenizer_config_file, encoding="utf-8"))
            saved_init_inputs = init_kwargs.pop("init_inputs", ())
            if not init_inputs:
                init_inputs = saved_init_inputs
        else:
            init_kwargs = init_configuration

        # Update with newly provided kwargs
        init_kwargs.update(kwargs)

        # Set max length if needed
        if pretrained_model_name_or_path in cls.max_model_input_sizes:
            # if we're using a pretrained model, ensure the tokenizer
            # wont index sequences longer than the number of positional embeddings
            max_len = cls.max_model_input_sizes[pretrained_model_name_or_path]
            if max_len is not None and isinstance(max_len, (int, float)):
                init_kwargs["max_len"] = min(
                    init_kwargs.get("max_len", int(1e12)), max_len
                )

        # Merge resolved_vocab_files arguments in init_kwargs.
        added_tokens_file = resolved_vocab_files.pop("added_tokens_file", None)
        special_tokens_map_file = resolved_vocab_files.pop(
            "special_tokens_map_file", None
        )
        for args_name, file_path in resolved_vocab_files.items():
            if args_name not in init_kwargs:
                init_kwargs[args_name] = file_path
        if special_tokens_map_file is not None:
            special_tokens_map = json.load(
                open(special_tokens_map_file, encoding="utf-8")
            )
            for key, value in special_tokens_map.items():
                if key not in init_kwargs:
                    init_kwargs[key] = value

        # Instantiate tokenizer.
        tokenizer = cls(*init_inputs, **init_kwargs)

        # Save inputs and kwargs for saving and re-loading with ``save_pretrained``
        tokenizer.init_inputs = init_inputs
        tokenizer.init_kwargs = init_kwargs

        # Add supplementary tokens.
        if added_tokens_file is not None:
            added_tok_encoder = json.load(open(added_tokens_file, encoding="utf-8"))
            added_tok_decoder = {v: k for k, v in added_tok_encoder.items()}
            tokenizer.added_tokens_encoder.update(added_tok_encoder)
            tokenizer.added_tokens_decoder.update(added_tok_decoder)

        return tokenizer

    def save_pretrained(self, save_directory):
        """Save the tokenizer vocabulary files together with:
            - added tokens,
            - special-tokens-to-class-attributes-mapping,
            - tokenizer instantiation positional and keywords inputs
            (e.g. do_lower_case for Bert).
        This won't save modifications other than (added tokens and special token mapping)
        you may have applied to the tokenizer after the instantiation (e.g. modifying
        tokenizer.do_lower_case after creation).
        This method make sure the full tokenizer can then be re-loaded using the
        :func:`~transformers.PreTrainedTokenizer.from_pretrained` class method.
        """
        if not os.path.isdir(save_directory):
            logger.error(
                "Saving directory ({}) should be a directory".format(save_directory)
            )
            return

        special_tokens_map_file = os.path.join(save_directory, SPECIAL_TOKENS_MAP_FILE)
        added_tokens_file = os.path.join(save_directory, ADDED_TOKENS_FILE)
        tokenizer_config_file = os.path.join(save_directory, TOKENIZER_CONFIG_FILE)

        tokenizer_config = copy.deepcopy(self.init_kwargs)
        tokenizer_config["init_inputs"] = copy.deepcopy(self.init_inputs)
        for file_id in self.vocab_files_names.keys():
            tokenizer_config.pop(file_id, None)

        with open(tokenizer_config_file, "w", encoding="utf-8") as f:
            f.write(json.dumps(tokenizer_config, ensure_ascii=False))

        with open(special_tokens_map_file, "w", encoding="utf-8") as f:
            f.write(json.dumps(self.special_tokens_map, ensure_ascii=False))

        with open(added_tokens_file, "w", encoding="utf-8") as f:
            if self.added_tokens_encoder:
                out_str = json.dumps(self.added_tokens_encoder, ensure_ascii=False)
            else:
                out_str = "{}"
            f.write(out_str)

        vocab_files = self.save_vocabulary(save_directory)

        return vocab_files + (special_tokens_map_file, added_tokens_file)

    def save_vocabulary(self, save_directory):
        """Save the tokenizer vocabulary to a directory. This method does *NOT* save added tokens
        and special token mappings.
        Please use :func:`~transformers.PreTrainedTokenizer.save_pretrained` `()` to save the
        full Tokenizer state if you want to reload it using the
        :func:`~transformers.PreTrainedTokenizer.from_pretrained` class method.
        """
        raise NotImplementedError

    @property
    def vocab_size(self) -> int:
        """Size of the base vocabulary (without the added tokens)."""
        raise NotImplementedError

    def padded_vocab_size(self, multiple=1) -> int:
        """Padded the vocabulary with dummy tokens and return the new size."""
        vocab_size = len(self)
        while vocab_size % multiple != 0:
            vocab_size += 1
        return vocab_size

    def __len__(self):
        """Size of the full vocabulary with the added tokens."""
        return self.vocab_size + len(self.added_tokens_encoder)

    def get_vocab(self) -> Dict[str, int]:
        """
        Returns the vocabulary as a dictionary of token to index.
        :obj:`tokenizer.get_vocab()[token]` is equivalent to
        :obj:`tokenizer.convert_tokens_to_ids(token)`
        when :obj:`token` is in the vocab.
        Returns:
            :obj:`Dict[str, int]`: The vocabulary.
        """
        raise NotImplementedError

    def get_added_vocab(self) -> Dict[str, int]:
        """
        Returns the added tokens in the vocabulary as a dictionary of token to index.
        Returns:
            :obj:`Dict[str, int]`: The added tokens.
        """
        return self.added_tokens_encoder

    def add_tokens(
        self, new_tokens: Union[str, List[str]], special_tokens: bool = False
    ) -> int:
        """
        Add a list of new tokens to the tokenizer class. If the new tokens are not in the
        vocabulary, they are added to it with indices starting from length of
        the current vocabulary.
        .. Note::
            When adding new tokens to the vocabulary, you should make sure to also resize
            the token embedding matrix of the model so that its embedding matrix matches
            the tokenizer.
            In order to do that, please use the
            :meth:`~transformers.PreTrainedModel.resize_token_embeddings` method.
        Args:
            new_tokens (:obj:`str`, or a list of `str`):
                Tokens are only added if they are not already in the vocabulary.
            special_tokens (:obj:`bool`, `optional`, defaults to :obj:`False`):
                Can be used to specify if the token is a special token. This mostly change
                the normalization behavior
                (special tokens like CLS or [MASK] are usually not lower-cased for instance).
        Returns:
            :obj:`int`: Number of tokens added to the vocabulary.
        Examples::
            # Let's see how to increase the vocabulary of Bert model and tokenizer
            tokenizer = BertTokenizerFast.from_pretrained('bert-base-uncased')
            model = BertModel.from_pretrained('bert-base-uncased')
            num_added_toks = tokenizer.add_tokens(['new_tok1', 'my_new-tok2'])
            print('We have added', num_added_toks, 'tokens')
             # Notice: resize_token_embeddings expect to receive the full size of the new
             # vocabulary, i.e., the length of the tokenizer.
            model.resize_token_embeddings(len(tokenizer))
        """
        if not new_tokens:
            return 0

        if not isinstance(new_tokens, (list, tuple)):
            new_tokens = [new_tokens]

        tokens_to_add = []
        for token in new_tokens:
            if not isinstance(token, str):
                raise TypeError(f"Token {token} is not a string but a {type(token)}.")
            if (
                not special_tokens
                and hasattr(self, "do_lower_case")
                and self.do_lower_case
            ):
                token = token.lower()
            if (
                token != self.unk_token
                and self.convert_tokens_to_ids(token)
                == self.convert_tokens_to_ids(self.unk_token)
                and token not in tokens_to_add
            ):
                tokens_to_add.append(token)
                if self.verbose:
                    logger.info(f"Adding {token} to the vocabulary")

        added_tok_encoder = dict(
            (tok, len(self) + i) for i, tok in enumerate(tokens_to_add)
        )
        added_tok_decoder = {v: k for k, v in added_tok_encoder.items()}
        self.added_tokens_encoder.update(added_tok_encoder)
        self.added_tokens_decoder.update(added_tok_decoder)

        return len(tokens_to_add)

    def add_special_tokens(self, special_tokens_dict: Dict[str, str]) -> int:
        """
        Add a dictionary of special tokens (eos, pad, cls, etc.) to the encoder and link them to
        class attributes. If special tokens are NOT in the vocabulary, they are added to it
        (indexed starting from the last index of the current vocabulary).
        .. Note::
            When adding new tokens to the vocabulary, you should make sure to also resize the
            token embedding matrix of the model so that its embedding matrix matches the tokenizer.
            In order to do that, please use the
            :meth:`~transformers.PreTrainedModel.resize_token_embeddings` method.
        Using :obj:`add_special_tokens` will ensure your special tokens can be used in several ways:
        - Special tokens are carefully handled by the tokenizer (they are never split).
        - You can easily refer to special tokens using tokenizer class attributes like
        :obj:`tokenizer.cls_token`. This makes it easy to develop model-agnostic training and
        fine-tuning scripts.
        When possible, special tokens are already registered for provided pretrained models
        (for instance :class:`~transformers.BertTokenizer` :obj:`cls_token` is already registered
        to be :obj`'[CLS]'` and XLM's one is also registered to be :obj:`'</s>'`).
        Args:
            special_tokens_dict (dictionary `str` to `str`):
                Keys should be in the list of predefined special attributes: [``bos_token``,
                ``eos_token``, ``unk_token``, ``sep_token``, ``pad_token``,
                ``cls_token``, ``mask_token``,
                ``additional_special_tokens``].
                Tokens are only added if they are not already in the vocabulary (tested by
                checking if the tokenizer assign the index of the ``unk_token`` to them).
        Returns:
            :obj:`int`: Number of tokens added to the vocabulary.
        Examples::
            # Let's see how to add a new classification token to GPT-2
            tokenizer = GPT2Tokenizer.from_pretrained('gpt2')
            model = GPT2Model.from_pretrained('gpt2')
            special_tokens_dict = {'cls_token': '<CLS>'}
            num_added_toks = tokenizer.add_special_tokens(special_tokens_dict)
            print('We have added', num_added_toks, 'tokens')
            # Notice: resize_token_embeddings expect to receive the full size of the new vocabulary,
            # i.e., the length of the tokenizer.
            model.resize_token_embeddings(len(tokenizer))
            assert tokenizer.cls_token == '<CLS>'
        """
        if not special_tokens_dict:
            return 0

        added_tokens = 0
        for key, value in special_tokens_dict.items():
            assert (
                key in self.SPECIAL_TOKENS_ATTRIBUTES
            ), f"Key {key} is not a special token"

            if self.verbose:
                logger.info(f"Assigning {value} to the {key} key of the tokenizer")
            setattr(self, key, value)

            if key == "additional_special_tokens":
                assert isinstance(value, (list, tuple)) and all(
                    isinstance(t, str) for t in value
                ), f"Tokens {value} for key {key} should all be a string"
                added_tokens += self.add_tokens(value, special_tokens=True)
            else:
                assert isinstance(
                    value, str
                ), f"Token {value} for key {key} should be a string"
                added_tokens += self.add_tokens([value], special_tokens=True)

        return added_tokens

    def tokenize(self, text: str, **kwargs) -> List[str]:
        """
        Converts a string in a sequence of tokens, using the tokenizer.
        Split in words for word-based vocabulary or sub-words for sub-word-based vocabularies
        (BPE/SentencePieces/WordPieces). Takes care of added tokens.
        Args:
            text (:obj:`str`):
                The sequence to be encoded.
            **kwargs (additional keyword arguments):
                Passed along to the model-specific ``prepare_for_tokenization``
                preprocessing method.
        Returns:
            :obj:`List[str]`: The list of tokens.
        """

        def split_on_token(tok, text):
            result = []
            split_text = text.split(tok)
            for i, sub_text in enumerate(split_text):
                sub_text = sub_text.strip()
                if i == 0 and not sub_text:
                    result += [tok]
                elif i == len(split_text) - 1:
                    if sub_text:
                        result += [sub_text]
                    else:
                        pass
                else:
                    if sub_text:
                        result += [sub_text]
                    result += [tok]
            return result

        def split_on_tokens(tok_list, text):
            if not text:
                return []
            if not tok_list:
                return self._tokenize(text, **kwargs)

            tokenized_text = []
            text_list = [text]
            for tok in tok_list:
                tokenized_text = []
                for sub_text in text_list:
                    if (
                        sub_text not in self.added_tokens_encoder
                        and sub_text not in self.all_special_tokens
                    ):
                        tokenized_text += split_on_token(tok, sub_text)
                    else:
                        tokenized_text += [sub_text]
                text_list = tokenized_text
            return sum(
                (
                    self._tokenize(token, **kwargs)
                    if token not in self.added_tokens_encoder
                    and token not in self.all_special_tokens
                    else [token]
                    for token in tokenized_text
                ),
                [],
            )

        added_tokens = list(self.added_tokens_encoder.keys()) + self.all_special_tokens
        tokenized_text = split_on_tokens(added_tokens, text)
        return tokenized_text

    def _tokenize(self, text, **kwargs):
        """
        Converts a string in a sequence of tokens (string), using the tokenizer. Split in words for
        word-based vocabulary or sub-words for sub-word-based vocabularies
        (BPE/SentencePieces/WordPieces).
        Do NOT take care of added tokens.
        """
        raise NotImplementedError

    def convert_tokens_to_ids(
        self, tokens: Union[str, List[str]]
    ) -> Union[int, List[int]]:
        """Converts a token string (or a sequence of tokens) in a single integer id
        (or a sequence of ids), using the vocabulary.
        """
        if tokens is None:
            return None

        if isinstance(tokens, str):
            return self._convert_token_to_id_with_added_voc(tokens)

        ids = []
        for token in tokens:
            ids.append(self._convert_token_to_id_with_added_voc(token))
        return ids

    def _convert_token_to_id_with_added_voc(self, token):
        if token is None:
            return None

        if token in self.added_tokens_encoder:
            return self.added_tokens_encoder[token]
        return self._convert_token_to_id(token)

    def _convert_token_to_id(self, token):
        raise NotImplementedError

    def encode(self, text):
        if isinstance(text, str):
            tokens = self.tokenize(text)
            return self.convert_tokens_to_ids(tokens)
        elif (
            isinstance(text, (list, tuple))
            and len(text) > 0
            and isinstance(text[0], str)
        ):
            tokens = [self.tokenize(t) for t in text]
            return self.convert_tokens_to_ids(tokens)
        elif (
            isinstance(text, (list, tuple))
            and len(text) > 0
            and isinstance(text[0], int)
        ):
            return text
        else:
            raise ValueError(
                "Input is not valid. Should be a string, a list/tuple of strings or "
                "a list/tuple of integers."
            )

    def convert_ids_to_tokens(
        self, ids: Union[int, List[int]], skip_special_tokens: bool = False
    ) -> Union[str, List[str]]:
        """
        Converts a single index or a sequence of indices in a token or a sequence of tokens,
        using the vocabulary and added tokens.
        Args:
            ids (:obj:`int` or :obj:`List[int]`):
                The token id (or token ids) to convert to tokens.
            skip_special_tokens (:obj:`bool`, `optional`, defaults to :obj:`False`):
                Whether or not to remove special tokens in the decoding.
        Returns:
            :obj:`str` or :obj:`List[str]`: The decoded token(s).
        """
        if isinstance(ids, int):
            if ids in self.added_tokens_decoder:
                return self.added_tokens_decoder[ids]
            else:
                return self._convert_id_to_token(ids)
        tokens = []
        for index in ids:
            if skip_special_tokens and index in self.all_special_ids:
                continue
            if index in self.added_tokens_decoder:
                tokens.append(self.added_tokens_decoder[index])
            else:
                tokens.append(self._convert_id_to_token(index))
        return tokens

    def _convert_id_to_token(self, index: int) -> str:
        raise NotImplementedError

    def convert_tokens_to_string(self, tokens: List[str]) -> str:
        """
        Converts a sequence of tokens in a single string. The most simple way to do it is
        ``" ".join(tokens)`` but we often want to remove sub-word tokenization artifacts
        at the same time.
        Args:
            tokens (:obj:`List[str]`): The token to join in a string.
        Returns:
            :obj:`str`: The joined tokens.
        """
        return " ".join(tokens)

    def decode(
        self,
        token_ids,
        skip_special_tokens=False,
        clean_up_tokenization_spaces=True,
        spaces_between_special_tokens: bool = True,
    ):
        """
        Converts a sequence of ids (integer) in a string, using the tokenizer and vocabulary
        with options to remove special tokens and clean up tokenization spaces.
        Similar to doing ``self.convert_tokens_to_string(self.convert_ids_to_tokens(token_ids))``.
        Args:
            token_ids: list of tokenized input ids. Can be obtained using the `encode` or
            `encode_plus` methods.
            skip_special_tokens: if set to True, will replace special tokens.
            clean_up_tokenization_spaces: if set to True, will clean up the tokenization spaces.
        """
        filtered_tokens = self.convert_ids_to_tokens(
            token_ids, skip_special_tokens=skip_special_tokens
        )

        # To avoid mixing byte-level and unicode for byte-level BPT
        # we need to build string separately for added tokens and byte-level tokens
        # cf. https://github.com/huggingface/transformers/issues/1133
        sub_texts = []
        current_sub_text = []
        for token in filtered_tokens:
            if skip_special_tokens and token in self.all_special_ids:
                continue
            if token in self.added_tokens_encoder:
                if current_sub_text:
                    sub_texts.append(self.convert_tokens_to_string(current_sub_text))
                    current_sub_text = []
                sub_texts.append(token)
            else:
                current_sub_text.append(token)
        if current_sub_text:
            sub_texts.append(self.convert_tokens_to_string(current_sub_text))

        if spaces_between_special_tokens:
            text = " ".join(sub_texts)
        else:
            text = "".join(sub_texts)

        if clean_up_tokenization_spaces:
            clean_text = self.clean_up_tokenization(text)
            return clean_text
        else:
            return text

    @property
    def bos_token(self) -> str:
        """
        :obj:`str`: Beginning of sentence token. Log an error if used while not having been set.
        """
        if self._bos_token is None and self.verbose:
            logger.error("Using bos_token, but it is not set yet.")
            return None
        return str(self._bos_token)

    @property
    def eos_token(self) -> str:
        """
        :obj:`str`: End of sentence token. Log an error if used while not having been set.
        """
        if self._eos_token is None and self.verbose:
            logger.error("Using eos_token, but it is not set yet.")
            return None
        return str(self._eos_token)

    @property
    def unk_token(self) -> str:
        """
        :obj:`str`: Unknown token. Log an error if used while not having been set.
        """
        if self._unk_token is None and self.verbose:
            logger.error("Using unk_token, but it is not set yet.")
            return None
        return str(self._unk_token)

    @property
    def sep_token(self) -> str:
        """
        :obj:`str`: Separation token, to separate context and query in an input sequence.
        Log an error if used while not having been set.
        """
        if self._sep_token is None and self.verbose:
            logger.error("Using sep_token, but it is not set yet.")
            return None
        return str(self._sep_token)

    @property
    def pad_token(self) -> str:
        """
        :obj:`str`: Padding token. Log an error if used while not having been set.
        """
        if self._pad_token is None and self.verbose:
            logger.error("Using pad_token, but it is not set yet.")
            return None
        return str(self._pad_token)

    @property
    def cls_token(self) -> str:
        """
        :obj:`str`: Classification token, to extract a summary of an input sequence leveraging
        self-attention along the full depth of the model.
        Log an error if used while not having been set.
        """
        if self._cls_token is None and self.verbose:
            logger.error("Using cls_token, but it is not set yet.")
            return None
        return str(self._cls_token)

    @property
    def mask_token(self) -> str:
        """
        :obj:`str`: Mask token, to use when training a model with masked-language modeling.
        Log an error if used while not having been set.
        """
        if self._mask_token is None and self.verbose:
            logger.error("Using mask_token, but it is not set yet.")
            return None
        return str(self._mask_token)

    @property
    def eod_token(self) -> str:
        """
        :obj:`str`: End of document token. Log an error if used while not having been set.
        """
        if self._eod_token is None and self.verbose:
            logger.error("Using eod_token, but it is not set yet.")
            return None
        return str(self._eod_token)

    @property
    def start_token(self) -> str:
        """
        :obj:`str`: Start token of sentence. Common name for bos_token and cls_token.
        """
        if self._bos_token is not None and self._cls_token is not None:
            if self._bos_token == self._cls_token:
                return str(self._bos_token)
            else:
                logger.error("Conflict between bos_token and cls_token.")
                return None
        elif self._bos_token is None and self._cls_token is not None:
            return str(self._cls_token)
        elif self._bos_token is not None and self._cls_token is None:
            return str(self._bos_token)
        else:
            logger.error("Using start_token, but it is not set yet.")
            return None

    @property
    def end_token(self) -> str:
        """
        :obj:`str`: End token of sentence. Common name for eos_token and sep_token.
        Note: eod_token is not considered, because it is often same with eos_token.
        """
        if self._eos_token is not None and self._sep_token is not None:
            if self._eos_token == self._sep_token:
                return str(self._eos_token)
            else:
                logger.error("Conflict between eos_token and _sep_token.")
                return None
        elif self._eos_token is None and self._sep_token is not None:
            return str(self._sep_token)
        elif self._eos_token is not None and self._sep_token is None:
            return str(self._eos_token)
        else:
            logger.error("Using end_token, but it is not set yet.")
            return None

    @property
    def additional_special_tokens(self) -> List[str]:
        """
        :obj:`List[str]`: All the additional special tokens you may want to use.
        Log an error if used while not having been set.
        """
        if self._additional_special_tokens is None and self.verbose:
            logger.error("Using additional_special_tokens, but it is not set yet.")
            return None
        return [str(tok) for tok in self._additional_special_tokens]

    @bos_token.setter
    def bos_token(self, value):
        self._bos_token = value

    @eos_token.setter
    def eos_token(self, value):
        self._eos_token = value

    @unk_token.setter
    def unk_token(self, value):
        self._unk_token = value

    @sep_token.setter
    def sep_token(self, value):
        self._sep_token = value

    @pad_token.setter
    def pad_token(self, value):
        self._pad_token = value

    @cls_token.setter
    def cls_token(self, value):
        self._cls_token = value

    @mask_token.setter
    def mask_token(self, value):
        self._mask_token = value

    @eod_token.setter
    def eod_token(self, value):
        self._eod_token = value

    @additional_special_tokens.setter
    def additional_special_tokens(self, value):
        self._additional_special_tokens = value

    @property
    def bos_token_id(self) -> Optional[int]:
        """
        :obj:`Optional[int]`: Id of the beginning of sentence token in the vocabulary.
        Returns :obj:`None` if the token has not been set.
        """
        if self._bos_token is None:
            return None
        return self.convert_tokens_to_ids(self.bos_token)

    @property
    def eos_token_id(self) -> Optional[int]:
        """
        :obj:`Optional[int]`: Id of the end of sentence token in the vocabulary.
        Returns :obj:`None` if the token has not been set.
        """
        if self._eos_token is None:
            return None
        return self.convert_tokens_to_ids(self.eos_token)

    @property
    def unk_token_id(self) -> Optional[int]:
        """
        :obj:`Optional[int]`: Id of the unknown token in the vocabulary.
        Returns :obj:`None` if the token has not been set.
        """
        if self._unk_token is None:
            return None
        return self.convert_tokens_to_ids(self.unk_token)

    @property
    def sep_token_id(self) -> Optional[int]:
        """
        :obj:`Optional[int]`: Id of the separation token in the vocabulary,
        to separate context and query in an input sequence.
        Returns :obj:`None` if the token has not been set.
        """
        if self._sep_token is None:
            return None
        return self.convert_tokens_to_ids(self.sep_token)

    @property
    def pad_token_id(self) -> Optional[int]:
        """
        :obj:`Optional[int]`: Id of the padding token in the vocabulary.
        Returns :obj:`None` if the token has not been set.
        """
        if self._pad_token is None:
            return None
        return self.convert_tokens_to_ids(self.pad_token)

    @property
    def cls_token_id(self) -> Optional[int]:
        """
        :obj:`Optional[int]`: Id of the classification token in the vocabulary,
        to extract a summary of an input sequence leveraging self-attention
        along the full depth of the model.
        Returns :obj:`None` if the token has not been set.
        """
        if self._cls_token is None:
            return None
        return self.convert_tokens_to_ids(self.cls_token)

    @property
    def mask_token_id(self) -> Optional[int]:
        """
        :obj:`Optional[int]`: Id of the mask token in the vocabulary, used when training a
        model with masked-language modeling. Returns :obj:`None` if the token has not been set.
        """
        if self._mask_token is None:
            return None
        return self.convert_tokens_to_ids(self.mask_token)

    @property
    def eod_token_id(self) -> Optional[int]:
        """
        :obj:`Optional[int]`: Id of the end of document token in the vocabulary.
        Returns :obj:`None` if the token has not been set.
        """
        if self._eod_token is None:
            return None
        return self.convert_tokens_to_ids(self.eod_token)

    @property
    def start_token_id(self) -> Optional[int]:
        """
        :obj:`Optional[int]`: Id of the start token in the vocabulary.
        Returns :obj:`None` if the token has not been set.
        """
        start_token = self.start_token
        if start_token is None:
            return None
        else:
            return self.convert_tokens_to_ids(start_token)

    @property
    def end_token_id(self) -> Optional[int]:
        """
        :obj:`Optional[int]`: Id of the end token in the vocabulary.
        Returns :obj:`None` if the token has not been set.
        """
        end_token = self.end_token
        if end_token is None:
            return None
        else:
            return self.convert_tokens_to_ids(end_token)

    @property
    def additional_special_tokens_ids(self) -> List[int]:
        """
        :obj:`List[int]`: Ids of all the additional special tokens in the vocabulary.
        Log an error if used while not having been set.
        """
        return self.convert_tokens_to_ids(self.additional_special_tokens)

    @property
    def special_tokens_map(self) -> Dict[str, Union[str, List[str]]]:
        """
        A dictionary mapping special token class attributes
        (:obj:`cls_token`, :obj:`unk_token`, etc.) to their values
        (:obj:`'<unk>'`, :obj:`'<cls>'`, etc.).
        """
        set_attr = {}
        for attr in self.SPECIAL_TOKENS_ATTRIBUTES:
            attr_value = getattr(self, "_" + attr)
            if attr_value:
                set_attr[attr] = attr_value
        return set_attr

    @property
    def all_special_tokens(self) -> List[str]:
        """
        :obj:`List[str]`: All the special tokens
        (:obj:`'<unk>'`, :obj:`'<cls>'`, etc.) mapped to class attributes.
        """
        all_toks = []
        set_attr = self.special_tokens_map
        for attr_value in set_attr.values():
            all_toks = all_toks + (
                list(attr_value)
                if isinstance(attr_value, (list, tuple))
                else [attr_value]
            )
        all_toks = list(set(all_toks))
        return all_toks

    @property
    def all_special_ids(self) -> List[int]:
        """
        :obj:`List[int]`: List the ids of the special tokens
        (:obj:`'<unk>'`, :obj:`'<cls>'`, etc.) mapped to class attributes.
        """
        all_toks = self.all_special_tokens
        all_ids = list(self.convert_tokens_to_ids(all_toks))
        return all_ids

    @staticmethod
    def clean_up_tokenization(out_string):
        """Clean up a list of simple English tokenization artifacts like spaces before
        punctuations and abbreviated forms.
        """
        out_string = (
            out_string.replace(" .", ".")
            .replace(" ?", "?")
            .replace(" !", "!")
            .replace(" ,", ",")
            .replace(" ' ", "'")
            .replace(" n't", "n't")
            .replace(" 'm", "'m")
            .replace(" do not", " don't")
            .replace(" 's", "'s")
            .replace(" 've", "'ve")
            .replace(" 're", "'re")
        )
        return out_string<|MERGE_RESOLUTION|>--- conflicted
+++ resolved
@@ -166,12 +166,9 @@
                 continue
             if key in self.SPECIAL_TOKENS_ATTRIBUTES:
                 if key == "additional_special_tokens":
-<<<<<<< HEAD
                     assert isinstance(
                         value, (list, tuple)
                     ), f"Value {value} is not a list or tuple"
-=======
->>>>>>> 6d558f6a
                     assert all(
                         isinstance(t, str) for t in value
                     ), "One of the tokens is not a string"
