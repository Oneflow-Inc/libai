# coding=utf-8
# Copyright 2021 The OneFlow Authors. All rights reserved.
#
# Licensed under the Apache License, Version 2.0 (the "License");
# you may not use this file except in compliance with the License.
# You may obtain a copy of the License at
#
#     http://www.apache.org/licenses/LICENSE-2.0
#
# Unless required by applicable law or agreed to in writing, software
# distributed under the License is distributed on an "AS IS" BASIS,
# WITHOUT WARRANTIES OR CONDITIONS OF ANY KIND, either express or implied.
# See the License for the specific language governing permissions and
# limitations under the License.

import datetime
import logging
import time
from collections import OrderedDict, abc
from typing import Callable, List, Union

import oneflow as flow

from libai.utils import distributed as dist
from libai.utils.logger import log_every_n_seconds

from .utils import pad_batch


class DatasetEvaluator:
    """
    Base class for a dataset evaluator.
    The function :func:`inference_on_dataset` runs the model over
    all samples in the dataset, and have a DatasetEvaluator to process the inputs/outputs.
    This class will accumulate information of the inputs/outputs (by :meth:`process`),
    and produce evaluation results in the end (by :meth:`evaluate`).
    """

    def reset(self):
        """
        Preparation for a new round of evaluation.
        Should be called before starting a round of evaluation.
        """

    def process(self, inputs, outputs):
        """
        Process the pair of inputs and outputs.
        If they contain batches, the pairs can be consumed one-by-one using `zip`:
        .. code-block:: python
            for input_, output in zip(inputs, outputs):
                # do evaluation on single input/output pair
                ...
        Args:
            inputs (list): the inputs that's used to call the model.
            outputs (list): the return value of `model(inputs)`
        """

    def evaluate(self):
        """
        Evaluate/summarize the performance, after processing all input/output pairs.
        Returns:
            dict:
                A new evaluator class can return a dict of arbitrary format
                as long as the user can process the results.
                In our train_net.py, we expect the following format:
                * key: the name of the task (e.g., bbox)
                * value: a dict of {metric name: score}, e.g.: {"AP50": 80}
        """


class DatasetEvaluators(DatasetEvaluator):
    """
    Wrapper class to combine multiple :class:`DatasetEvaluator` instances.
    This class dispatches every evaluation call to
    all of its :class:`DatasetEvaluator`.
    """

    def __init__(self, evaluators):
        """
        Args:
            evaluators (list): the evaluators to combine.
        """
        super().__init__()
        self._evaluators = evaluators

    def reset(self):
        for evaluator in self._evaluators:
            evaluator.reset()

    def process(self, inputs, outputs):
        for evaluator in self._evaluators:
            evaluator.process(inputs, outputs)

    def evaluate(self):
        results = OrderedDict()
        for evaluator in self._evaluators:
            result = evaluator.evaluate()
            if dist.is_main_process() and result is not None:
                for k, v in result.items():
                    assert (
                        k not in results
                    ), "Different evaluators produce results with the same key {}".format(k)
                    results[k] = v
        return results


def inference_on_dataset(
    model,
    data_loader,
    batch_size,
    get_batch: Callable,
    evaluator: Union[DatasetEvaluator, List[DatasetEvaluator], None],
):
    """
    Run model on the data_loader and evaluate the metrics with evaluator.
    Also benchmark the inference speed of `model.__call__` accurately.
    The model will be used in eval mode.
    Args:
        model (callable): a callable which takes an object from
            `data_loader` and returns some outputs.
            If it's an nn.Module, it will be temporarily set to `eval` mode.
            If you wish to evaluate a model in `training` mode instead, you can
            wrap the given model and override its behavior of `.eval()` and `.train()`.
        batch_size: batch size for inference
        data_loader: an iterable object with a length.
            The elements it generates will be the inputs to the model.
        get_batch: a Callable function for getting data from dataloader
        evaluator: the evaluator(s) to run. Use `None` if you only want to benchmark,
            but don't want to do any evaluation.
    Returns:
        The return value of `evaluator.evaluate()`
    """
    num_devices = dist.get_world_size()
    logger = logging.getLogger(__name__)
    logger.info("Start inference on {} samples".format(len(data_loader.dataset)))

    total = len(data_loader.dataset)  # inference data loader must have a fixed length
    if evaluator is None:
        # create a no-op evaluator
        evaluator = DatasetEvaluators([])
    if isinstance(evaluator, abc.MutableSequence):
        evaluator = DatasetEvaluators(evaluator)
    evaluator.reset()

    num_warmup = min(5, total - 1)
    start_time = time.perf_counter()
    total_data_time = 0
    total_compute_time = 0
    total_eval_time = 0
    consumed_samples = 0
    with flow.no_grad():

        start_data_time = time.perf_counter()
        for idx, inputs in enumerate(data_loader):
            total_data_time += time.perf_counter() - start_data_time
            if idx == num_warmup:
                start_time = time.perf_counter()
                total_data_time = 0
                total_compute_time = 0
                total_eval_time = 0

            start_compute_time = time.perf_counter()
            # model forward
            data = get_batch(inputs)
            paded_data, valid_sample = pad_batch(data, batch_size)
            outputs = model(*paded_data)
            valid_data = [d[:valid_sample] for d in data]
            if isinstance(outputs, (list, tuple)):
                valid_outputs = [op[:valid_sample] for op in outputs]
            elif isinstance(outputs, flow.Tensor):
                valid_outputs = [outputs[:valid_sample]]
            else:
                raise NotImplementedError(f"model output type {type(outputs)} is not supported")

            if flow.cuda.is_available():
                dist.synchronize()
            total_compute_time += time.perf_counter() - start_compute_time

            start_eval_time = time.perf_counter()
            evaluator.process(valid_data, valid_outputs)
            total_eval_time += time.perf_counter() - start_eval_time

            consumed_samples += valid_sample
            iters_after_start = idx + 1 - num_warmup * int(idx >= num_warmup)
            data_seconds_per_iter = total_data_time / iters_after_start
            compute_seconds_per_iter = total_compute_time / iters_after_start
            eval_seconds_per_iter = total_eval_time / iters_after_start
            total_seconds_per_iter = (time.perf_counter() - start_time) / iters_after_start
            if idx >= num_warmup * 2 or compute_seconds_per_iter > 5:
<<<<<<< HEAD
                eta = datetime.timedelta(seconds=int(total_seconds_per_iter * (total // batch_size - idx - 1)))
=======
                eta = datetime.timedelta(
                    seconds=int(total_seconds_per_iter * (total // batch_size - idx - 1))
                )
>>>>>>> a487810b
                log_every_n_seconds(
                    logging.INFO,
                    (
                        f"Inference done {consumed_samples}/{total}. "
                        f"Dataloading: {data_seconds_per_iter:.4f} s/iter. "
                        f"Inference: {compute_seconds_per_iter:.4f} s/iter. "
                        f"Eval: {eval_seconds_per_iter:.4f} s/iter. "
                        f"Total: {total_seconds_per_iter:.4f} s/iter. "
                        f"ETA={eta}"
                    ),
                    n=5,
                )
            start_data_time = time.perf_counter()

    # Measure the time only for this worker (before the synchronization barrier)
    total_time = time.perf_counter() - start_time
    total_time_str = str(datetime.timedelta(seconds=total_time))
    # NOTE this format is parsed by grep
    logger.info(
        "Total inference time: {} ({:.6f} s / iter per device, on {} devices)".format(
            total_time_str, total_time / (total - num_warmup), num_devices
        )
    )
    total_compute_time_str = str(datetime.timedelta(seconds=int(total_compute_time)))
    logger.info(
        "Total inference pure compute time: {} ({:.6f} s / iter per device, on {} devices)".format(
            total_compute_time_str,
            total_compute_time / (total - num_warmup),
            num_devices,
        )
    )

    results = evaluator.evaluate()
    # An evaluator may return None when not in main process.
    # Replace it by an empty dict instead to make it easier for downstream code to handle
    if results is None:
        results = {}
    return results<|MERGE_RESOLUTION|>--- conflicted
+++ resolved
@@ -187,13 +187,7 @@
             eval_seconds_per_iter = total_eval_time / iters_after_start
             total_seconds_per_iter = (time.perf_counter() - start_time) / iters_after_start
             if idx >= num_warmup * 2 or compute_seconds_per_iter > 5:
-<<<<<<< HEAD
                 eta = datetime.timedelta(seconds=int(total_seconds_per_iter * (total // batch_size - idx - 1)))
-=======
-                eta = datetime.timedelta(
-                    seconds=int(total_seconds_per_iter * (total // batch_size - idx - 1))
-                )
->>>>>>> a487810b
                 log_every_n_seconds(
                     logging.INFO,
                     (
