--- conflicted
+++ resolved
@@ -44,11 +44,7 @@
         is_cross_attention=False,
         attention_dropout_prob=0.0,
         output_dropout_prob=0.0,
-<<<<<<< HEAD
-        init_method=init.xavier_normal_,
-=======
         init_method=nn.init.xavier_normal_,
->>>>>>> ba131203
         output_layer_init_method=None,
         bias_dropout_fusion=False,
         scale_mask_softmax_fusion=False,
@@ -68,11 +64,7 @@
         self.num_heads = num_attention_heads
         self.head_size = hidden_size // num_attention_heads
 
-<<<<<<< HEAD
-        self.dropout = flow.nn.Dropout(p=attention_dropout_prob)
-=======
         self.dropout = nn.Dropout(p=attention_dropout_prob)
->>>>>>> ba131203
         self.norm_factor = 1.0 / math.sqrt(float(self.head_size))
         if apply_query_key_layer_scaling:
             self.norm_factor /= float(layer_idx + 1)
@@ -127,13 +119,8 @@
         past_key_value=None,
         use_cache=False,
     ):
-<<<<<<< HEAD
-        """ hidden_states: [tgt_len, bsz, hidden_size]. We adopted seq_len first setting for faster operation.
-            encoder_states: [src_len, bsz, hidden_size].
-=======
         """ hidden_states: [bsz, tgt_len, hidden_size].
             encoder_states: [bsz, src_len, hidden_size].
->>>>>>> ba131203
             attention_mask: [bsz, 1, tgt_len, src_len], it should be the combination of padding mask and casual mask.
                             In case of self attention in encoder, it is the padding mask of source input.
                             In case of self attention in decoder, it is the combination of padding mask of target input and casual mask.
@@ -164,18 +151,9 @@
                 key, value = past_key_value
             elif encoder_states is not None:
                 key_value = self.key_value(encoder_states)
-<<<<<<< HEAD
-                key_value = query_key_value.view(
-                    -1, bsz, self.num_heads, 2 * self.head_size
-                )
-                key, value = flow.split(
-                    key_value, 2, dim=-1
-                )  # [src_len, bsz, num_heads, head_size]
-=======
                 key_value = key_value.view(bsz, -1, self.num_heads, 2 * self.head_size)
                 key_value = key_value.permute(0, 2, 1, 3)
                 key, value = flow.chunk(key_value, chunks=2, dim=-1)
->>>>>>> ba131203
             else:
                 raise ValueError(
                     "past_key_value and encoder_states cannot be None at the same time."
@@ -186,32 +164,6 @@
             # the full key and value could be obtained by concatenating with past_key_value.
             query_key_value = self.query_key_value(hidden_states)
             query_key_value = query_key_value.view(
-<<<<<<< HEAD
-                -1, bsz, self.num_heads, 3 * self.head_size
-            )
-            query, key, value = flow.split(
-                query_key_value, 3, dim=-1
-            )  # [tgt_len, bsz, num_heads, head_size]
-            if past_key_value is not None:
-                past_key, past_value = past_key_value
-                key = flow.cat((past_key.type_as(key), key), dim=0)
-                value = flow.cat((past_value.type_as(value), value), dim=0)
-
-        # query, key, value: [S(1), S(2)], shape: [seq_length, bsz, num_heads, head_size]
-        if use_cache:
-            past_key_value = (key, value)
-
-        # [S(0), S(1)]
-        query = query.permute(1, 2, 0, 3)  # [bsz, num_heads, tgt_len, head_size]
-        key = key.permute(1, 2, 0, 3)  # [bsz, num_heads, src_len, head_size]
-        value = value.permute(1, 2, 0, 3)  # [bsz, num_heads, src_len, head_size]
-
-        # [S(0), S(1)] x [S(0), S(1)] = [S(0), S(1)]
-        attention_scores = flow.matmul(
-            query, key, transpose_b=True, alpha=self.norm_factor
-        )  # [bsz, num_heads, tgt_len, src_len]
-
-=======
                 bsz, -1, self.num_heads, 2 * self.head_size
             )
             query_key_value = query_key_value.permute(
@@ -232,7 +184,6 @@
             query, key, transpose_b=True, alpha=self.norm_factor
         )
 
->>>>>>> ba131203
         # [S(0), S(1)] x [S(0), B] = [S(0), S(1)]
         if attention_mask is not None:
             if self.scale_mask_softmax_fusion:
@@ -240,36 +191,15 @@
                     attention_scores, attention_mask, fill_value=-10000.0
                 )
             else:
-<<<<<<< HEAD
-                attention_scores = flow.mul(
-                    attention_scores, attention_mask
-                ) - 10000.0 * (1.0 - attention_mask)
-=======
                 attention_scores = flow.mul(attention_scores, attention_mask)
                 # TODO(l1aoxingyu): graph will occur `where_scalar` errors when using `masked_fill`
                 # attention_scores = attention_scores.masked_fill(attention_mask, -10000.0)
                 attention_scores *= 1 - attention_mask
                 attention_scores += attention_mask * -10000.0
->>>>>>> ba131203
                 attention_weights = flow.softmax(attention_scores, dim=-1)
         else:
             attention_weights = flow.softmax(attention_scores, dim=-1)
 
-<<<<<<< HEAD
-        attention_weights = self.dropout(
-            attention_weights
-        )  # [bsz, num_heads, tgt_len, src_len]
-
-        # [S(0), S(1)] x [S(0), S(1)] = [S(0), S(1)]
-        context = flow.matmul(
-            attention_weights, value
-        )  # [bsz, num_heads, tgt_len, head_size]
-        context = context.transpose(0, 1).view(
-            tgt_len, bsz, self.hidden_size
-        )  # [tgt_len, bsz, hidden_size], sbp: [S(1), S(2)]
-
-        # [S(1), S(2)] x [B, S(0)] = [S(1), P] -> [S(1), B]
-=======
         # [bsz, num_heads, tgt_len, src_len]
         attention_weights = self.dropout(attention_weights)
 
@@ -283,7 +213,6 @@
         context = context.view(bsz, tgt_len, self.hidden_size)
 
         # [S(0), S(2)] x [B, S(0)] = [S(0), P] -> [S(0), B]
->>>>>>> ba131203
         output = self.dense(context)
 
         if self.bias_dropout_fusion:
