# coding=utf-8
# Copyright 2021 The OneFlow Authors. All rights reserved.
#
# Licensed under the Apache License, Version 2.0 (the "License");
# you may not use this file except in compliance with the License.
# You may obtain a copy of the License at
#
#     http://www.apache.org/licenses/LICENSE-2.0
#
# Unless required by applicable law or agreed to in writing, software
# distributed under the License is distributed on an "AS IS" BASIS,
# WITHOUT WARRANTIES OR CONDITIONS OF ANY KIND, either express or implied.
# See the License for the specific language governing permissions and
# limitations under the License.

import math
import oneflow as flow
from oneflow import nn

from .linear import Linear


class MultiheadAttention(nn.Module):
    """Multihead attention layer, support self attention and cross attention.

    Arguments:
        hidden_size: size of hidden state.
        num_attention_heads: number of attention heads.
        is_cross_attention: used to specify whether it is self attention or cross attention. Default: ``False``.
        attention_dropout_prob: dropout probability of attention weights. Default: ``0.0``.
        output_dropout_prob: dropout probability of output. Default: ``0.0``.
        init_method: method to initialize the input layer weights. Default: ``init.xavier_normal_``.
        output_layer_init_method: method to initialize the output layer weights. If None, use `init_method`.
        bias_dropout_fusion: whether to fuse add bias and dropout. Default: ``False``.
        scale_mask_softmax_fusion: whether to fuse scale, mask and softmax. Default: ``False``.
        apply_query_key_layer_scaling: if `true`, scaling the attention score by layer index. Default: ``False``.
        layer_idx: A layer_idx sign which determines the placements. It will be used in pipeline parallelism. Default: ``0``.
    """

    def __init__(
        self,
        hidden_size,
        num_attention_heads,
        is_cross_attention=False,
        attention_dropout_prob=0.0,
        output_dropout_prob=0.0,
        init_method=nn.init.xavier_normal_,
        output_layer_init_method=None,
        bias_dropout_fusion=False,
        scale_mask_softmax_fusion=False,
        apply_query_key_layer_scaling=False,
        *,
        layer_idx=0
    ):
        super().__init__()
        self.hidden_size = hidden_size
        if output_layer_init_method is None:
            output_layer_init_method = init_method

        assert (
            hidden_size % num_attention_heads == 0
        ), "hidden_size must be divisible by num_attention_heads."

        self.num_heads = num_attention_heads
        self.head_size = hidden_size // num_attention_heads

        self.dropout = nn.Dropout(p=attention_dropout_prob)
        self.norm_factor = 1.0 / math.sqrt(float(self.head_size))
        if apply_query_key_layer_scaling:
            self.norm_factor /= float(layer_idx + 1)

        self.is_cross_attention = is_cross_attention
        self.scale_mask_softmax_fusion = scale_mask_softmax_fusion
        self.bias_dropout_fusion = bias_dropout_fusion

        if self.bias_dropout_fusion:
            self.output_dropout_prob = output_dropout_prob
        else:
            self.output_dropout = nn.Dropout(p=output_dropout_prob)

        if self.is_cross_attention:
            self.query = Linear(
                self.hidden_size,
                self.hidden_size,
                parallel="col",
                init_method=init_method,
                layer_idx=layer_idx,
            )
            self.key_value = Linear(
                self.hidden_size,
                self.hidden_size * 2,
                parallel="col",
                init_method=init_method,
                layer_idx=layer_idx,
            )
        else:
            self.query_key_value = Linear(
                self.hidden_size,
                self.hidden_size * 3,
                parallel="col",
                init_method=init_method,
                layer_idx=layer_idx,
            )

        self.dense = Linear(
            self.hidden_size,
            self.hidden_size,
            parallel="row",
            init_method=output_layer_init_method,
            skip_bias_add=self.bias_dropout_fusion,
            layer_idx=layer_idx,
        )

    def forward(
        self,
        hidden_states,
        encoder_states=None,
        attention_mask=None,
        past_key_value=None,
        use_cache=False,
    ):
        """ hidden_states: [bsz, tgt_len, hidden_size].
            encoder_states: [bsz, src_len, hidden_size].
            attention_mask: [bsz, 1, tgt_len, src_len], it should be the combination of padding mask and casual mask.
                            In case of self attention in encoder, it is the padding mask of source input.
                            In case of self attention in decoder, it is the combination of padding mask of target input and casual mask.
                            In case of cross attention in decoder, it is the padding mask of source input.
            past_key_value: tuple of key and value, each shape is [src_len, bsz, num_heads, head_size].
            use_cache: it will be set to True, when the model is in the inference phase and used for incremental decoding.
        """

        # hidden_states, encoder_states: [S(0), B]
        # attention_mask: [S(0), B]

        if encoder_states is not None:
            encoder_states = encoder_states.to_consistent(
                placement=hidden_states.placement
            )

        if attention_mask is not None:
            attention_mask = attention_mask.to_consistent(
                placement=hidden_states.placement
            )

        bsz, tgt_len = hidden_states.size()[:2]

        if self.is_cross_attention:
            # if it is cross attention, key and value should be calculated only once, and the result can be reused.
            query = self.query(hidden_states)
            if past_key_value is not None:
                key, value = past_key_value
            elif encoder_states is not None:
                key_value = self.key_value(encoder_states)
                key_value = key_value.view(bsz, -1, self.num_heads, 2 * self.head_size)
                key_value = key_value.permute(0, 2, 1, 3)
                key, value = flow.chunk(key_value, chunks=2, dim=-1)
            else:
                raise ValueError(
                    "past_key_value and encoder_states cannot be None at the same time."
                )
        else:
            # if it is self attention, query, key, and value are all obtained from hidden_states.
            # when in the inference phase of an incremental decoder, hidden_states is the last-added state,
            # the full key and value could be obtained by concatenating with past_key_value.
            query_key_value = self.query_key_value(hidden_states)
<<<<<<< HEAD
            query_key_value = query_key_value.view(bsz, -1, self.num_heads, 2 * self.head_size)
            query_key_value = query_key_value.permute(0, 2, 1, 3) # [bsz, num_heads, src_len, 3 * head_size]
=======
            query_key_value = query_key_value.view(
                bsz, -1, self.num_heads, 2 * self.head_size
            )
            query_key_value = query_key_value.permute(
                0, 2, 1, 3
            )  # [bsz, num_heads, src_len, 3 * head_size]
>>>>>>> 8a08e6c4
            query, key, value = flow.chunk(query_key_value, chunks=3, dim=-1)
            if past_key_value is not None:
                past_key, past_value = past_key_value
                key = flow.cat((past_key.type_as(key), key), dim=2)
                value = flow.cat((past_value.type_as(value), value), dim=2)

        # query, key, value: [S(0), S(1)], shape: [bsz, num_heads, seq_length, head_size]
        if use_cache:
            past_key_value = (key, value)

        # [bsz, num_heads, tgt_len, src_len] with [S(0), S(1)]
        attention_scores = flow.matmul(
            query, key, transpose_b=True, alpha=self.norm_factor
        )

        # [S(0), S(1)] x [S(0), B] = [S(0), S(1)]
        if attention_mask is not None:
            if self.scale_mask_softmax_fusion:
                attention_weights = flow._C.fused_scale_mask_softmax(
                    attention_scores, attention_mask, fill_value=-10000.0
                )
            else:
                attention_scores = flow.mul(attention_scores, attention_mask)
                # TODO(l1aoxingyu): graph will occur `where_scalar` errors when using `masked_fill`
                # attention_scores = attention_scores.masked_fill(attention_mask, -10000.0)
                attention_scores *= 1 - attention_mask
                attention_scores += attention_mask * -10000.0
                attention_weights = flow.softmax(attention_scores, dim=-1)
        else:
            attention_weights = flow.softmax(attention_scores, dim=-1)

        # [bsz, num_heads, tgt_len, src_len]
        attention_weights = self.dropout(attention_weights)

        # Context shape: [bsz, num_heads, tgt_len, head_size] with [S(0), S(1)]
        context = flow.matmul(attention_weights, value)
        # Change shape: [bsz, num_heads, tgt_len, head_size] -> [bsz, tgt_len, num_heads, head_size]
        context = context.transpose(1, 2)

        # Concat multi-head results from [bsz, tgt_len, num_heads, head_size] -> [bsz, tgt_len, num_heads * head_size]
        # SBP sign: [S(0), S(2)]
        context = context.view(bsz, tgt_len, self.hidden_size)

        # [S(0), S(2)] x [B, S(0)] = [S(0), P] -> [S(0), B]
        output = self.dense(context)

        if self.bias_dropout_fusion:
            output, bias = output
            output = flow._C.fused_bias_add_dropout(
                output, bias, p=self.output_dropout_prob, axis=output.ndim - 1
            )
        else:
            output = self.output_dropout(output)

        if use_cache:
            output = (output, past_key_value)

        return output

    def extra_repr(self) -> str:
        return "hidden_size={}, num_heads={}, is_cross_attention={}".format(
            self.hidden_size, self.num_heads, self.is_cross_attention,
        )<|MERGE_RESOLUTION|>--- conflicted
+++ resolved
@@ -163,17 +163,12 @@
             # when in the inference phase of an incremental decoder, hidden_states is the last-added state,
             # the full key and value could be obtained by concatenating with past_key_value.
             query_key_value = self.query_key_value(hidden_states)
-<<<<<<< HEAD
-            query_key_value = query_key_value.view(bsz, -1, self.num_heads, 2 * self.head_size)
-            query_key_value = query_key_value.permute(0, 2, 1, 3) # [bsz, num_heads, src_len, 3 * head_size]
-=======
             query_key_value = query_key_value.view(
                 bsz, -1, self.num_heads, 2 * self.head_size
             )
             query_key_value = query_key_value.permute(
                 0, 2, 1, 3
             )  # [bsz, num_heads, src_len, 3 * head_size]
->>>>>>> 8a08e6c4
             query, key, value = flow.chunk(query_key_value, chunks=3, dim=-1)
             if past_key_value is not None:
                 past_key, past_value = past_key_value
