# coding=utf-8
# Copyright 2021 The OneFlow Authors. All rights reserved.
#
# Licensed under the Apache License, Version 2.0 (the "License");
# you may not use this file except in compliance with the License.
# You may obtain a copy of the License at
#
#     http://www.apache.org/licenses/LICENSE-2.0
#
# Unless required by applicable law or agreed to in writing, software
# distributed under the License is distributed on an "AS IS" BASIS,
# WITHOUT WARRANTIES OR CONDITIONS OF ANY KIND, either express or implied.
# See the License for the specific language governing permissions and
# limitations under the License.


import oneflow as flow
from oneflow import nn

from libai.utils import distributed as dist

class Linear1D(nn.Module):
    """Linear layer with 1D parallelism which includes column parallelism and row parallelism.
    The linear layer is defined as :math:`Y = XA + b`.

    In column parallelism, A is parallelized along the second dimension as :math:`A = [A_1, ..., A_p]`.
    
    In row parallelism, A is parallelized along the first dimension and X along its second dimension as:
                | A_1 |
                |  .  |
            A = |  .  |         X = [X_1, ..., X_p]
                |  .  |
                | A_p |

    Arguments:
        in_features: size of each input sample.
        out_features: size of each output sample.
        bias: If set to ``False``, the layer will not learn an additive bias. Defaults to ``True``.
        parallel: . Defaults to "data".
        init_method: method to initialize weight. Defaults to nn.init.xavier_normal_.
        skip_bias_add: skip adding bias but instead return it, so that adding bias can be fused with other elementwise operations. Defaults to ``False``.
        layer_idx: A layer_idx sign which determines the placement. It will be used in pipeline parallelism. Defaults to 0.
    """

    def __init__(
        self,
        in_features,
        out_features,
        bias=True,
        parallel="data",
        init_method=nn.init.xavier_normal_,
<<<<<<< HEAD
        skip_bias_add=False
=======
        skip_bias_add=False,
>>>>>>> 54cf67db
        *,
        layer_idx=0,  # enforce layer_idx passed with keyword
    ):
        super().__init__()
        self.in_features = in_features
        self.out_features = out_features
        self.parallel = parallel
        self.skip_bias_add = skip_bias_add

        if parallel == "col":
            # Column parallel weight sbp: [B, S(1)] and bias sbp: [B, S(0)].
            weight_sbp = dist.get_nd_sbp([flow.sbp.broadcast, flow.sbp.split(1)])
            bias_sbp = dist.get_nd_sbp([flow.sbp.broadcast, flow.sbp.split(0)])
        elif parallel == "row":
            # Row parallel weight sbp: [B, S(0)] and bias sbp: [B, B]
            weight_sbp = dist.get_nd_sbp([flow.sbp.broadcast, flow.sbp.split(0)])
            bias_sbp = dist.get_nd_sbp([flow.sbp.broadcast, flow.sbp.broadcast])
        elif parallel == "data":
            weight_sbp = flow.sbp.broadcast
            bias_sbp = flow.sbp.broadcast
        else:
            raise KeyError(
                f"{parallel} is not supported! Only support ('data', 'row' and 'col')"
            )

        self.weight = flow.nn.Parameter(
            flow.empty(
                (in_features, out_features),
                dtype=flow.float32,
                placement=dist.get_layer_placement(
                    layer_idx
                ),  # for pipeline parallelism placement
                sbp=weight_sbp,
            )
        )
        init_method(self.weight)

        self.bias = (
            flow.nn.Parameter(
                flow.zeros(
                    (out_features,),
                    dtype=flow.float32,
                    placement=dist.get_layer_placement(layer_idx),
                    sbp=bias_sbp,
                )
            )
            if bias
            else None
        )

    def forward(self, x):
        if dist.same_sbp(
            self.weight.sbp, dist.get_nd_sbp([flow.sbp.broadcast, flow.sbp.split(1)])
        ):
            # When weight sbp sign is [B, S(1)], change x sbp sign to [S(0), B].
            x = x.to_consistent(
                sbp=dist.get_nd_sbp([flow.sbp.split(0), flow.sbp.broadcast])
            )

            # Matmul sbp sign: [S(0), B] x [B, S(1)] -> [S(0), S(1)]
            # Backward x.grad sbp sign: [S(0), S(1)] x [B, S(0)] (weight.T) -> [S(0), P]
            # which cannot do backward pass when sbp sign is [S(0), P]
            # so change x.grad sbp: [S(0), P] -> [S(0), B]
            x = x.to_consistent(grad_sbp=x.sbp)
            x = flow._C.matmul(x, self.weight)

        elif dist.same_sbp(
            self.weight.sbp, dist.get_nd_sbp([flow.sbp.broadcast, flow.sbp.split(0)])
        ):
            # When weight sbp sign is [B, S(0)], change x sbp sign to [S(0), S(1)].
            x = x.to_consistent(
                sbp=dist.get_nd_sbp([flow.sbp.split(0), flow.sbp.split(x.ndim - 1)])
            )
            # Matmul sbp sign: [S(0), S(1)] x [B, S(0)] -> [S(0), P]
            # Backward x.grad sbp sign: [S(0), B] x [B, S(1)] (weight.T) -> [S(0), S(1)]
            x = flow._C.matmul(x, self.weight)
            # Change x sbp: [S(0), P] -> [S(0), B] for followup forward pass.
            x = x.to_consistent(
                sbp=dist.get_nd_sbp([flow.sbp.split(0), flow.sbp.broadcast])
            )
        else:
            raise NotImplementedError(f"Not support weight with sbp: {self.weight.sbp}")

        if self.bias is not None:
            if self.skip_bias_add:
                return x, self.bias
            else:
<<<<<<< HEAD
                x = x + self.bias
                return x
=======
                return x + self.bias
>>>>>>> 54cf67db
        else:
            return x

    def extra_repr(self) -> str:
        return "in_features={}, out_features={}, bias={}, parallel={}".format(
<<<<<<< HEAD
            self.in_features,
            self.out_features,
            self.bias is not None,
            self.parallel,
=======
            self.in_features, self.out_features, self.bias is not None, self.parallel,
>>>>>>> 54cf67db
        )<|MERGE_RESOLUTION|>--- conflicted
+++ resolved
@@ -49,11 +49,7 @@
         bias=True,
         parallel="data",
         init_method=nn.init.xavier_normal_,
-<<<<<<< HEAD
-        skip_bias_add=False
-=======
         skip_bias_add=False,
->>>>>>> 54cf67db
         *,
         layer_idx=0,  # enforce layer_idx passed with keyword
     ):
@@ -141,23 +137,11 @@
             if self.skip_bias_add:
                 return x, self.bias
             else:
-<<<<<<< HEAD
-                x = x + self.bias
-                return x
-=======
                 return x + self.bias
->>>>>>> 54cf67db
         else:
             return x
 
     def extra_repr(self) -> str:
         return "in_features={}, out_features={}, bias={}, parallel={}".format(
-<<<<<<< HEAD
-            self.in_features,
-            self.out_features,
-            self.bias is not None,
-            self.parallel,
-=======
             self.in_features, self.out_features, self.bias is not None, self.parallel,
->>>>>>> 54cf67db
         )