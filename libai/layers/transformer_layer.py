# coding=utf-8
# Copyright 2021 The OneFlow Authors. All rights reserved.
#
# Licensed under the Apache License, Version 2.0 (the "License");
# you may not use this file except in compliance with the License.
# You may obtain a copy of the License at
#
#     http://www.apache.org/licenses/LICENSE-2.0
#
# Unless required by applicable law or agreed to in writing, software
# distributed under the License is distributed on an "AS IS" BASIS,
# WITHOUT WARRANTIES OR CONDITIONS OF ANY KIND, either express or implied.
# See the License for the specific language governing permissions and
# limitations under the License.

import oneflow.nn as nn

from libai.utils import distributed as dist

from .attention import MultiheadAttention
from .layer_norm import LayerNorm
from .mlp import MLP


class TransformerLayer(nn.Module):
    """A single transformer layer.

    Transformer layer takes input with size [bsz, seq_length, hidden size] and returns an
    output of the same size.
    The input and output has same sbp sign, (S(0), B).

    Arguments:
        hidden_size: size of hidden state.
        ffn_hidden_size: size of feed forword neural network.
        num_attention_heads: number of attention heads.
        is_decoder: used to specify whether this is transformer encoder layer or transformer decoder layer. Default: ``False``.
        attention_dropout_prob: dropout probability of attention weights.
        output_dropout_prob: dropout probability of output.
        layernorm_epsilon: epsilon used in layernorm layer. Default: `1e-5`.
        init_method: method to initialize the input layer weights.
        output_layer_init_method: method to initialize the output layer weights. If None, use `init_method`.
        bias_gelu_fusion: whether fuse add bias and gelu. Default: ``False``.
        bias_dropout_fusion: whether fuse add bias and dropout. Default: ``False``.
        scale_mask_softmax_fusion: whether to fuse scale, mask and softmax. Default: ``False``.
        apply_query_key_layer_scaling: if `true`, scaling the attention score by layer index. Default: ``False``.
        layer_idx: the layer index, which determines the placement.
    """

    def __init__(
        self,
        hidden_size,
        ffn_hidden_size,
        num_attention_heads,
        is_decoder=False,
        attention_dropout_prob=0.0,
        output_dropout_prob=0.0,
        layernorm_epsilon=1e-5,
        init_method=nn.init.xavier_normal_,
        output_layer_init_method=None,
        bias_gelu_fusion=False,
        bias_dropout_fusion=False,
        scale_mask_softmax_fusion=False,
        apply_query_key_layer_scaling=False,
        *,
        layer_idx=0
    ):
        super().__init__()
        self.hidden_size = hidden_size
        self.ffn_hidden_size = ffn_hidden_size
        self.num_attention_heads = num_attention_heads
        self.attention_dropout_prob = attention_dropout_prob
        self.output_dropout_prob = output_dropout_prob
        self.layernorm_epsilon = layernorm_epsilon

        self.layer_idx = layer_idx
        self.is_decoder = is_decoder

        self.bias_gelu_fusion = bias_gelu_fusion
        self.bias_dropout_fusion = bias_dropout_fusion
        self.scale_mask_softmax_fusion = scale_mask_softmax_fusion
        self.apply_query_key_layer_scaling = apply_query_key_layer_scaling

        self.init_method = init_method
        if output_layer_init_method is None:
            output_layer_init_method = init_method
        self.output_layer_init_method = output_layer_init_method

        self.input_layernorm = LayerNorm(
            self.hidden_size, eps=self.layernorm_epsilon, layer_idx=self.layer_idx
        )

        self.self_attention = self.build_attention(is_cross_attention=False)
        self.post_attention_layernorm = LayerNorm(
            self.hidden_size, eps=self.layernorm_epsilon, layer_idx=self.layer_idx
        )

        if self.is_decoder:
            self.cross_attention = self.build_attention(is_cross_attention=True)
            self.post_cross_attention_layernorm = LayerNorm(
                self.hidden_size, eps=self.layernorm_epsilon, layer_idx=self.layer_idx
            )

        self.mlp = MLP(
            self.hidden_size,
            self.ffn_hidden_size,
            self.output_dropout_prob,
            self.init_method,
            output_layer_init_method=self.output_layer_init_method,
            bias_gelu_fusion=self.bias_gelu_fusion,
            bias_dropout_fusion=self.bias_dropout_fusion,
            layer_idx=self.layer_idx,
        )

    def forward(
        self,
        hidden_states,
        attention_mask,
        encoder_states=None,
        encoder_attention_mask=None,
        past_key_value=None,
        use_cache=False,
    ):
        """ hidden_states: [bsz, seq_length, hidden_size], (S(0), B),
            attention_mask: [bsz, 1, seq_length, seq_length], (S(0), B), the combination of key padding mask and casual mask of hidden states.
            encoder_states: [bsz, seq_length, hidden_size], (S(0), B), encoder output, this will be used in cross attention.
            encoder_attention_mask: [bsz, 1, seq_length, seq_length], (S(0), B) key padding mask of encoder states.
            past_key_value: tuple of key and value, each shape is [src_len, bsz, num_heads, head_size]. For decoder layer,
                            the past_key_value contains the states both from self attention and cross attention.
            use_cache: it will be set to `True`, when the model is in the inference phase and used for incremental decoding.
        """
        # Change placement for pipeline parallelsim
<<<<<<< HEAD
        hidden_states = hidden_states.to_consistent(placement=dist.get_layer_placement(self.layer_idx))
=======
        hidden_states = hidden_states.to_consistent(
            placement=dist.get_layer_placement(self.layer_idx)
        )
>>>>>>> c99712a3

        # hidden_states shape: (batch_size, seq_length, hidden_size)
        attention_mask = attention_mask.to_consistent(
            placement=dist.get_layer_placement(self.layer_idx)
        )

        if past_key_value is not None:
            if self.is_decoder:
                assert len(past_key_value) == 4
                self_attn_past_key_value = past_key_value[:2]
                cross_attn_past_key_value = past_key_value[2:]
            else:
                self_attn_past_key_value = past_key_value
                cross_attn_past_key_value = None
        else:
            self_attn_past_key_value, cross_attn_past_key_value = None, None

        layernorm_output = self.input_layernorm(hidden_states)
        # todo: use key-value to pass the arguments
        attention_output = self.self_attention(
            layernorm_output, None, attention_mask, self_attn_past_key_value, use_cache
        )
        #    attention_mask=attention_mask,
        #    past_key_value=self_attn_past_key_value,
        #    use_cache=use_cache)

        if use_cache:
            attention_output, presents = attention_output
        hidden_states = hidden_states + attention_output

        layernorm_output = self.post_attention_layernorm(hidden_states)

        if self.is_decoder:
            # todo: use key-value to pass the arguments
            attention_output = self.cross_attention(
                layernorm_output,
                encoder_states,
                encoder_attention_mask,
                cross_attn_past_key_value,
                use_cache,
            )
            # attention_mask=encoder_attention_mask,
            # past_key_value=cross_attn_past_key_value,
            # use_cache=use_cache)

            if use_cache:
                attention_output, decoder_presents = attention_output
                presents += decoder_presents

            hidden_states = hidden_states + attention_output
            layernorm_output = self.post_cross_attention_layernorm(hidden_states)

        mlp_output = self.mlp(layernorm_output)
        output = hidden_states + mlp_output

        if use_cache:
            output = (output, presents)
        return output

    def build_attention(self, is_cross_attention=False):
        return MultiheadAttention(
            self.hidden_size,
            self.num_attention_heads,
            is_cross_attention=is_cross_attention,
            attention_dropout_prob=self.attention_dropout_prob,
            output_dropout_prob=self.output_dropout_prob,
            init_method=self.init_method,
            output_layer_init_method=self.output_layer_init_method,
            bias_dropout_fusion=self.bias_dropout_fusion,
            scale_mask_softmax_fusion=self.scale_mask_softmax_fusion,
            apply_query_key_layer_scaling=self.apply_query_key_layer_scaling,
            layer_idx=self.layer_idx,
        )<|MERGE_RESOLUTION|>--- conflicted
+++ resolved
@@ -129,13 +129,9 @@
             use_cache: it will be set to `True`, when the model is in the inference phase and used for incremental decoding.
         """
         # Change placement for pipeline parallelsim
-<<<<<<< HEAD
-        hidden_states = hidden_states.to_consistent(placement=dist.get_layer_placement(self.layer_idx))
-=======
         hidden_states = hidden_states.to_consistent(
             placement=dist.get_layer_placement(self.layer_idx)
         )
->>>>>>> c99712a3
 
         # hidden_states shape: (batch_size, seq_length, hidden_size)
         attention_mask = attention_mask.to_consistent(
