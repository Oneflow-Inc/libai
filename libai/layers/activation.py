--- conflicted
+++ resolved
@@ -13,7 +13,6 @@
 # See the License for the specific language governing permissions and
 # limitations under the License.
 
-import math
 from enum import Enum
 from typing import Optional
 
@@ -24,11 +23,7 @@
 class Activation(str, Enum):
     SquaredReLU = "squared_relu"
     GeLU = "gelu"
-<<<<<<< HEAD
-    GELUTanh = "gelu_tanh"
-=======
     GeLUTanh = "gelu_tanh"
->>>>>>> ef1b6f86
     LeakyReLU = "leaky_relu"
     ReLU = "relu"
     Tanh = "tanh"
@@ -52,23 +47,16 @@
         return x
 
 
-<<<<<<< HEAD
-class GELUTanh(nn.Module):
-=======
+
 class GeLUTanh(nn.Module):
->>>>>>> ef1b6f86
     def __init__(self) -> None:
         super().__init__()
 
     def forward(self, x: flow.Tensor) -> flow.Tensor:
-<<<<<<< HEAD
-        return flow.nn.functional.gelu(x, "tanh") 
-=======
         """When the approximate argument is 'tanh', Gelu is estimated with:
         0.5 * x * (1.0 + flow.tanh(math.sqrt(2.0 / math.pi) * (x + 0.044715 * flow.pow(x, 3.0))))
         """
         return flow.nn.functional.gelu(x, approximate="tanh")
->>>>>>> ef1b6f86
 
 
 def build_activation(activation: Optional[Activation]):
@@ -82,11 +70,7 @@
     return {
         Activation.ReLU: nn.ReLU,
         Activation.GeLU: nn.GELU,
-<<<<<<< HEAD
-        Activation.GELUTanh: GELUTanh,
-=======
         Activation.GeLUTanh: GeLUTanh,
->>>>>>> ef1b6f86
         Activation.LeakyReLU: nn.LeakyReLU,
         Activation.SquaredReLU: SquaredReLU,
         Activation.Tanh: nn.Tanh,
