# coding=utf-8
# Copyright 2021 The OneFlow Authors. All rights reserved.
#
# Licensed under the Apache License, Version 2.0 (the "License");
# you may not use this file except in compliance with the License.
# You may obtain a copy of the License at
#
#     http://www.apache.org/licenses/LICENSE-2.0
#
# Unless required by applicable law or agreed to in writing, software
# distributed under the License is distributed on an "AS IS" BASIS,
# WITHOUT WARRANTIES OR CONDITIONS OF ANY KIND, either express or implied.
# See the License for the specific language governing permissions and
# limitations under the License.

import oneflow as flow
from oneflow import nn

from libai.utils import distributed as dist


class LayerNorm(nn.Module):
    """Applies Layer Normalization over a mini-batch of inputs in 1D parallelism.

    Args:
        normalized_shape: input shape from an expected input of size.
        eps: a value added to the denominator for numerical stability. Defaults to 1e-5.
            elementwise_affine: a boolean value that when set to ``True``, this module
            has learnable per-element affine parameters initialized to ones (for weights)
            and zeros (for biases). Default: ``True``.
        elementwise_affine: a boolean value that when set to ``True``, this module
            has learnable per-element affine parameters initialized to ones (for weights)
            and zeros (for biases). Default: ``True``.
        bias: If set to ``False``, the layer will not learn an additive bias. Defaults to ``True``.
        layer_idx: a layer_idx sign which determines the placement. It will be used in pipeline
            parallelism. Defaults to 0.
    """

    def __init__(
        self, normalized_shape, eps=1e-5, elementwise_affine=True, bias=True, *, layer_idx=0
    ):
        super().__init__()
        if isinstance(normalized_shape, int):
            normalized_shape = (normalized_shape,)
        self.normalized_shape = tuple(normalized_shape)
        self.eps = eps
        self.elementwise_affine = elementwise_affine
        self.layer_idx = layer_idx

        if elementwise_affine:
            self.weight = nn.Parameter(
                flow.ones(
                    normalized_shape,
                    dtype=flow.float32,
                    placement=dist.get_layer_placement(layer_idx),
                    sbp=dist.get_nd_sbp([flow.sbp.broadcast, flow.sbp.broadcast]),
                )
            )
            self.bias = nn.Parameter(
                flow.zeros(
                    normalized_shape,
                    dtype=flow.float32,
                    placement=dist.get_layer_placement(layer_idx),
                    sbp=dist.get_nd_sbp([flow.sbp.broadcast, flow.sbp.broadcast]),
                ),
                requires_grad=bias,
            )
        else:
            self.weight = None
            self.bias = None

    def forward(self, x):
        assert x.shape[-len(self.normalized_shape) :] == self.normalized_shape
        begin_norm_axis = x.ndim - len(self.normalized_shape)
        begin_params_axis = x.ndim - len(self.normalized_shape)
        if self.elementwise_affine:
            y = flow._C.layer_norm_affine(
                x,
                self.weight,
                self.bias,
                begin_norm_axis=begin_norm_axis,
                begin_params_axis=begin_params_axis,
                epsilon=self.eps,
            )
        else:
            y = flow._C.layer_norm(
                x,
                begin_norm_axis=begin_norm_axis,
                begin_params_axis=begin_params_axis,
                epsilon=self.eps,
            )
        return y

    def extra_repr(self) -> str:
        return "{normalized_shape}, eps={eps}, elementwise_affine={elementwise_affine}".format(
            **self.__dict__
        )


<<<<<<< HEAD
class RMSLayerNorm(flow.nn.Module):
    """T5 uses a layer_norm which only scales and doesn't shift, which is also known as
    Root Mean Square Layer Normalization thus varience is calculated w/o mean and
    there is no bias. More details see: https://arxiv.org/abs/1910.07467.
    
=======
class RMSLayerNorm(nn.Module):
    """T5 uses a layer_norm which only scales and doesn't shift, which is also known as
    Root Mean Square Layer Normalization thus varience is calculated w/o mean and
    there is no bias. More details see: https://arxiv.org/abs/1910.07467.

>>>>>>> 4a4cdee3
    Args:
        normalized_shape: input shape from an expected input of size.
        eps: a value added to the denominator for numerical stability. Defaults to 1e-5.
            elementwise_affine: a boolean value that when set to ``True``, this module
            has learnable per-element affine parameters initialized to ones (for weights)
            and zeros (for biases). Default: ``True``.
        layer_idx: a layer_idx sign which determines the placement. It will be used in pipeline
            parallelism. Defaults to 0.
    """

    def __init__(self, normalized_shape, eps=1e-6, layer_idx=0):
        super().__init__()
        self.layer_idx = layer_idx
        self.weight = flow.nn.Parameter(
            flow.ones(
                normalized_shape,
                dtype=flow.float32,
                placement=dist.get_layer_placement(layer_idx),
                sbp=dist.get_nd_sbp([flow.sbp.broadcast, flow.sbp.broadcast]),
            )
        )
        self.l2norm_epsilon = eps

    def forward(self, hidden_states):
        return flow._C.rms_layer_norm(hidden_states, self.weight, self.l2norm_epsilon)<|MERGE_RESOLUTION|>--- conflicted
+++ resolved
@@ -97,19 +97,11 @@
         )
 
 
-<<<<<<< HEAD
-class RMSLayerNorm(flow.nn.Module):
-    """T5 uses a layer_norm which only scales and doesn't shift, which is also known as
-    Root Mean Square Layer Normalization thus varience is calculated w/o mean and
-    there is no bias. More details see: https://arxiv.org/abs/1910.07467.
-    
-=======
 class RMSLayerNorm(nn.Module):
     """T5 uses a layer_norm which only scales and doesn't shift, which is also known as
     Root Mean Square Layer Normalization thus varience is calculated w/o mean and
     there is no bias. More details see: https://arxiv.org/abs/1910.07467.
 
->>>>>>> 4a4cdee3
     Args:
         normalized_shape: input shape from an expected input of size.
         eps: a value added to the denominator for numerical stability. Defaults to 1e-5.
