# -*- coding: utf-8 -*-
# Copyright (c) OneFlow, Inc. and its affiliates.

import math
import oneflow as flow
from oneflow import nn

from libai.utils import distributed as dist

__all__ = [
    "VocabEmbedding",
    "PositionalEmbedding",
    "TokenTypeEmbedding",
    "SinePositionalEmbedding",
]


class VocabEmbedding(nn.Module):
    """Construct the word embeddings.
    """

    def __init__(self, num_embeddings, embedding_dim, init_method, padding_idx=None):
        super().__init__()
        self.num_embeddings = num_embeddings
        self.embedding_dim = embedding_dim
        if padding_idx is not None:
            if padding_idx > 0:
                assert (
                    padding_idx < self.num_embeddings
                ), "Padding_idx must be within num_embeddings"
            elif padding_idx < 0:
                assert (
                    padding_idx >= -self.num_embeddings
                ), "Padding_idx must be within num_embeddings"
                padding_idx = self.num_embeddings + padding_idx
        self.padding_idx = padding_idx
        self.init_method = init_method

        # Word token embedding shape with (vocab_size, hidden_size)
        # sbp: [B, S(0)]
        self.weight = nn.Parameter(
            flow.empty(
                (num_embeddings, embedding_dim),
                dtype=flow.float32,
                placement=dist.get_layer_placement(0),
                sbp=dist.get_nd_sbp([flow.sbp.broadcast, flow.sbp.split(0)]),
            )
        )
        # Initialize the word embedding
        self.init_method(self.weight)
        # FIXME(Lxy): Fill padding_idx is not supported in nd_sbp right now.
        # self._fill_padding_idx_with_zero()

    def forward(self, input_ids):
        # input_ids with shape (batch_size, seq_len), and sbp sign: [S(0), B]

        # Gather forward sbp sign
        # [B, S(0)] x [S(0), B] --> [S(0), P]
        #     ↑           ↑            ↑
        #   embed  input_ids    input_embeds
        input_embeds = flow._C.gather(self.weight, input_ids, axis=0)
        # Set the embeds sbp from [S(0), P] --> [S(0), B] to get complete embedding results.
        input_embeds = input_embeds.to_consistent(sbp=dist.get_hidden_sbp())

        return input_embeds

    def _fill_padding_idx_with_zero(self) -> None:
        if self.padding_idx is not None:
            with flow.no_grad():
                self.weight[self.padding_idx] = flow.zeros(
                    self.embedding_dim,
                    placement=dist.get_layer_placement(0),
                    sbp=dist.get_nd_sbp([flow.sbp.broadcast, flow.sbp.broadcast]),
                )

    def extra_repr(self) -> str:
        s = "num_embeddings={num_embeddings}, embedding_dim={embedding_dim}"
        if self.padding_idx is not None:
            s += ", padding_idx={padding_idx}"
        return s.format(**self.__dict__)


class PositionalEmbedding(nn.Module):
    """Construct the trainable positional embeddings.
    """

    def __init__(
        self, num_embeddings, embedding_dim, init_method,
    ):
        super().__init__()
        self.num_embeddings = num_embeddings
        self.embedding_dim = embedding_dim
        self.init_method = init_method

        self.weight = nn.Parameter(
            flow.empty(
                (num_embeddings, embedding_dim),
                dtype=flow.float32,
                placement=dist.get_layer_placement(0),
                sbp=dist.get_nd_sbp([flow.sbp.broadcast, flow.sbp.broadcast]),
            )
        )
        self.init_method(self.weight)

    def forward(self, position_ids):
        # Position_embeddings with sbp sign: [B, B]
        #   [B, B] x [S(0), B] --> [S(0), B]
        #     ↑         ↑              ↑
        #   embed    pos_ids       pos_embed
        position_embeds = flow._C.gather(self.weight, position_ids, axis=0)
        return position_embeds

    def extra_repr(self) -> str:
        s = "num_embeddings={num_embeddings}, embedding_dim={embedding_dim}"
        return s.format(**self.__dict__)


class TokenTypeEmbedding(nn.Module):
    """Construct the token_type embeddings.
    """

    def __init__(
        self, num_embeddings, embedding_dim, init_method,
    ):
        super().__init__()
        self.num_embeddings = num_embeddings
        self.embedding_dim = embedding_dim
        self.init_method = init_method

        assert num_embeddings > 0
        self.weight = nn.Parameter(
            flow.empty(
                (num_embeddings, embedding_dim),
                dtype=flow.float32,
                placement=dist.get_layer_placement(0),
                sbp=dist.get_nd_sbp([flow.sbp.broadcast, flow.sbp.broadcast]),
            )
        )
        self.init_method(self.weight)

    def forward(self, tokentype_ids):
        tokentype_embeds = flow._C.gather(self.weight, tokentype_ids, axis=0)
        return tokentype_embeds

    def extra_repr(self) -> str:
        s = "num_embeddings={num_embeddings}, embedding_dim={embedding_dim}"
        return s.format(**self.__dict__)


class SinePositionalEmbedding(nn.Module):
    """Construct the sin cos positional embeddings.
    """

    def __init__(self, embedding_dim, drop_rate=0.0, max_length=5000):
        super().__init__()

        self.embedding_dim = embedding_dim
        self.max_length = max_length
        self.drop_rate = drop_rate

        self.dropout = nn.Dropout(p=drop_rate)

        pe = flow.zeros(max_length,
                        embedding_dim,
                        placement=dist.get_layer_placement(0),
                        sbp=dist.get_nd_sbp([flow.sbp.broadcast, flow.sbp.broadcast]))
        position = flow._C.consistent_arange(start=0,
                                             end=max_length,
                                             placement=dist.get_layer_placement(0),
                                             sbp=dist.get_nd_sbp(
                                                 [flow.sbp.broadcast, flow.sbp.broadcast]),
                                             dtype=flow.float).unsqueeze(1)
        position_range = flow._C.consistent_arange(start=0,
                                                   end=embedding_dim,
                                                   step=2,
                                                   placement=dist.get_layer_placement(0),
                                                   sbp=dist.get_nd_sbp(
                                                       [flow.sbp.broadcast, flow.sbp.broadcast]),
                                                   dtype=flow.float)
        div_term = flow.exp(
            position_range * (-math.log(10000.0) / embedding_dim))

        pe[:, 0::2] = flow.sin(position * div_term)
        pe[:, 1::2] = flow.cos(position * div_term)
        pe = pe.unsqueeze(0)
        self.register_buffer('pe', pe)

    def forward(self, x):
        # x shape: [b, s, h], pe shape: [1, max_length, h]
        x = x + self.pe[:, :x.size(1)]
        x = self.dropout(x)
        return x

<<<<<<< HEAD
        posit_range = flow._C.consistent_arange(
            start=0,
            end=embedding_dim,
            step=2,
            placement=dist.get_layer_placement(0),
            sbp=dist.get_nd_sbp([flow.sbp.broadcast, flow.sbp.broadcast]),
        )
        inv_freq = 1 / (10000 ** (posit_range / embedding_dim))
        self.register_buffer("inv_freq", inv_freq)

    def forward(self, pos_seq, batch_size=None):
        sinusoid_inp = flow.ger(pos_seq, self.inv_freq)
        pos_emb = flow.cat([sinusoid_inp.sin(), sinusoid_inp.cos()], dim=-1)

        if batch_size is not None:
            return pos_emb[None, :, :].expand(batch_size, -1, -1)
        else:
            return pos_emb[None, :, :]
=======
    def extra_repr(self) -> str:
        s = "embedding_dim={embedding_dim}, drop_rate={drop_rate}, max_length={max_length}"
        return s.format(**self.__dict__)
>>>>>>> 8384ed29
<|MERGE_RESOLUTION|>--- conflicted
+++ resolved
@@ -191,27 +191,6 @@
         x = self.dropout(x)
         return x
 
-<<<<<<< HEAD
-        posit_range = flow._C.consistent_arange(
-            start=0,
-            end=embedding_dim,
-            step=2,
-            placement=dist.get_layer_placement(0),
-            sbp=dist.get_nd_sbp([flow.sbp.broadcast, flow.sbp.broadcast]),
-        )
-        inv_freq = 1 / (10000 ** (posit_range / embedding_dim))
-        self.register_buffer("inv_freq", inv_freq)
-
-    def forward(self, pos_seq, batch_size=None):
-        sinusoid_inp = flow.ger(pos_seq, self.inv_freq)
-        pos_emb = flow.cat([sinusoid_inp.sin(), sinusoid_inp.cos()], dim=-1)
-
-        if batch_size is not None:
-            return pos_emb[None, :, :].expand(batch_size, -1, -1)
-        else:
-            return pos_emb[None, :, :]
-=======
     def extra_repr(self) -> str:
         s = "embedding_dim={embedding_dim}, drop_rate={drop_rate}, max_length={max_length}"
-        return s.format(**self.__dict__)
->>>>>>> 8384ed29
+        return s.format(**self.__dict__)