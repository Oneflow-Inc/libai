# coding=utf-8
# Copyright 2021 The OneFlow Authors. All rights reserved.
#
# Licensed under the Apache License, Version 2.0 (the "License");
# you may not use this file except in compliance with the License.
# You may obtain a copy of the License at
#
#     http://www.apache.org/licenses/LICENSE-2.0
#
# Unless required by applicable law or agreed to in writing, software
# distributed under the License is distributed on an "AS IS" BASIS,
# WITHOUT WARRANTIES OR CONDITIONS OF ANY KIND, either express or implied.
# See the License for the specific language governing permissions and
# limitations under the License.

from libai.inference.basic import BasePipeline
from libai.utils import distributed as dist


class TextGenerationPipeline(BasePipeline):
    def load_pretrain_weight(self, libai_cfg_model, model_path, mode="huggingface"):
        """load pretrained model.

        Args:
            libai_cfg_model (libai.models): Lazy config Model in Libai, you can import it
                by `from libai.config.configs.common.models.bert
                    import pretrain_model as libai_cfg_model`
            model_path (str): The directory path of pretrained model,
        """
        if mode == "huggingface":
            from projects.MT5.utils.mt5_loader import T5LoaderHuggerFace

            model_loader = T5LoaderHuggerFace(
                libai_cfg_model,
                libai_cfg_model.cfg,
                model_path,
                hidden_dropout_prob=0.0,
                attention_probs_dropout_prob=0.0,
                embedding_dropout_prob=0.0,
            )
            return model_loader.load()
        elif mode == "libai":
            from projects.MT5.utils.mt5_loader import T5LoaderLibai

            model_loader = T5LoaderLibai(
                libai_cfg_model,
                libai_cfg_model.cfg,
                model_path,
            )
            return model_loader.load()
        elif mode == "random":
            from libai.engine import DefaultTrainer
            return DefaultTrainer.build_model(self.cfg)
        else:
            raise NotImplementedError

    def _parse_parameters(self, **pipeline_parameters):
        preprocess_params = {}
        forward_params = {**pipeline_parameters}
        postprocess_params = {}

        return preprocess_params, forward_params, postprocess_params

    def preprocess(
        self,
        inputs,
        pad: bool = False,
        **kwargs,
    ) -> dict:
        # tokenizer encoder
        encoder_ids = self.tokenizer.encode(inputs, return_tensors="of", is_global=True)

        encoder_input_dict = {
            "encoder_ids": encoder_ids,
        }

        return encoder_input_dict

    def forward(self, encoder_input_dict, **kwargs) -> dict:
        outputs = self.model.generate(encoder_input_dict["encoder_ids"], **kwargs)
        return {"return_ids": outputs}

    def postprocess(self, model_output_dict, **kwargs) -> dict:
        return_ids = model_output_dict["return_ids"]
        records = [
            {"generated_text": self.tokenizer.decode(return_ids[i], skip_special_tokens=True)}
            for i in range(return_ids.size(0))
        ]
        return records


if __name__ == "__main__":
    pipeline = TextGenerationPipeline(
        "/path/to/libai/projects/MT5/configs/t5_inference.py",
        data_parallel=1,
        tensor_parallel=2,
        pipeline_parallel=2,
        pipeline_stage_id=[0] * 12 + [1] * 12,
        pipeline_num_layers=12 * 2,
<<<<<<< HEAD
        model_path="data_test/",
=======
        model_path="/path/to/t5-base",
>>>>>>> 31e39292
        mode="huggingface",
    )

    text = ["summarize: She is a student, She is tall, She loves study"]
    dict1 = pipeline(text)
    if dist.is_main_process():
        print(dict1)<|MERGE_RESOLUTION|>--- conflicted
+++ resolved
@@ -97,11 +97,7 @@
         pipeline_parallel=2,
         pipeline_stage_id=[0] * 12 + [1] * 12,
         pipeline_num_layers=12 * 2,
-<<<<<<< HEAD
-        model_path="data_test/",
-=======
         model_path="/path/to/t5-base",
->>>>>>> 31e39292
         mode="huggingface",
     )
 
