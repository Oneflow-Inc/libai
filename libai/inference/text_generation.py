--- conflicted
+++ resolved
@@ -13,11 +13,6 @@
 # See the License for the specific language governing permissions and
 # limitations under the License.
 
-<<<<<<< HEAD
-import oneflow as flow
-
-=======
->>>>>>> 6de6064b
 from libai.inference.basic import BasePipeline
 from libai.tokenizer import T5Tokenizer
 from libai.utils import distributed as dist
