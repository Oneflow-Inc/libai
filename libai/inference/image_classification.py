--- conflicted
+++ resolved
@@ -31,24 +31,12 @@
         tensor_parallel=None,
         pipeline_parallel=None,
         pipeline_stage_id=None,
-<<<<<<< HEAD
-=======
         pipeline_num_layers=None,
->>>>>>> 830ac324
         model_path=None,
         mode="libai",
         **kwargs,
     ):
         super().__init__(
-<<<<<<< HEAD
-            config_file, 
-            data_parallel, 
-            tensor_parallel, 
-            pipeline_parallel, 
-            pipeline_stage_id, 
-            model_path, 
-            **kwargs
-=======
             config_file,
             data_parallel,
             tensor_parallel,
@@ -58,7 +46,6 @@
             model_path,
             mode,
             **kwargs,
->>>>>>> 830ac324
         )
         if "num_classes" in self.cfg.model:
             self.num_classes = self.cfg.model.num_classes
