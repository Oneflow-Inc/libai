--- conflicted
+++ resolved
@@ -41,10 +41,7 @@
         tensor_parallel=None,
         pipeline_parallel=None,
         pipeline_stage_id=None,
-<<<<<<< HEAD
-=======
         pipeline_num_layers=None,
->>>>>>> 830ac324
         model_path=None,
         mode="libai",
         **kwargs,
@@ -58,18 +55,11 @@
             try_get_key(self.cfg, "train.nccl_fusion_max_ops", default=24)
         )
         self.update_cfg(
-<<<<<<< HEAD
-            data_parallel, 
-            tensor_parallel, 
-            pipeline_parallel,
-            pipeline_stage_id,
-=======
             data_parallel,
             tensor_parallel,
             pipeline_parallel,
             pipeline_stage_id,
             pipeline_num_layers,
->>>>>>> 830ac324
         )
         dist.setup_dist_util(self.cfg.train.dist)
         assert (
@@ -78,12 +68,8 @@
         logger.info(self.cfg.train.dist)
 
         # initial and load model
-<<<<<<< HEAD
-        self.model = self.load_pretrain_weight(self.cfg.model, model_path)
-=======
 
         self.model = self.load_pretrain_weight(self.cfg.model, model_path, mode=mode)
->>>>>>> 830ac324
         self.model = self.model.eval()
 
         # initial tokenizer
@@ -106,55 +92,21 @@
         tensor_parallel=1,
         pipeline_parallel=1,
         pipeline_stage_id=None,
-<<<<<<< HEAD
-=======
         pipeline_num_layers=None,
->>>>>>> 830ac324
     ):
         self.cfg.train.dist.data_parallel_size = data_parallel
         self.cfg.train.dist.tensor_parallel_size = tensor_parallel
         self.cfg.train.dist.pipeline_parallel_size = pipeline_parallel
         self.cfg.train.dist.custom_pipeline_stage_id = pipeline_stage_id
-<<<<<<< HEAD
-=======
         if pipeline_num_layers is not None:
             self.cfg.train.dist.pipeline_num_layers = pipeline_num_layers
 
->>>>>>> 830ac324
         if self.cfg.train.dist.pipeline_parallel_size > 1:
             assert (
                 try_get_key(self.cfg.train.dist, "pipeline_num_layers") is not None
             ), "cfg.train.dist.pipeline_num_layers must be set when run pipeline parallel"
 
     def load_pretrain_weight(
-<<<<<<< HEAD
-            self, 
-            libai_cfg_model, 
-            model_path,
-            base_model_prefix_1=None,
-            base_model_prefix_2="",
-            mode="libai"
-        ):
-        """load pretrained model.
-
-        Args:
-            libai_cfg_model (libai.models): Lazy config Model in Libai, you can import it 
-                by `from libai.config.configs.common.models.bert 
-                    import pretrain_model as libai_cfg_model` 
-            model_path (str): The directory path of pretrained model,
-        """
-        print(mode)
-        if mode == "libai":
-            from libai.models.utils.model_utils.base_loader import ModelLoaderLiBai
-
-            model_loader = ModelLoaderLiBai(
-                libai_cfg_model, 
-                libai_cfg_model.cfg,
-                model_path
-                )
-            model_loader.base_model_prefix_1 = base_model_prefix_1
-            model_loader.base_model_prefix_2 = base_model_prefix_2
-=======
         self,
         libai_cfg_model,
         model_path,
@@ -176,7 +128,6 @@
             model_loader = ModelLoaderLiBai(libai_cfg_model, libai_cfg_model.cfg, model_path)
             model_loader.base_model_prefix_1 = None
             model_loader.base_model_prefix_2 = ""
->>>>>>> 830ac324
             return model_loader.load()
         elif mode == "random":
             return DefaultTrainer.build_model(self.cfg)
