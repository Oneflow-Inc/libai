--- conflicted
+++ resolved
@@ -202,11 +202,7 @@
         )
         expanded_return_idx = expanded_return_idx.to_global(
             sbp=dist.get_nd_sbp([flow.sbp.broadcast, flow.sbp.broadcast]),
-<<<<<<< HEAD
-            placement=flow.placement("mlu", list(range(dist.get_world_size()))),
-=======
             placement=dist.get_layer_placement(0),
->>>>>>> 6df6fbc5
         )
 
         input_ids = input_ids.index_select(0, expanded_return_idx)
@@ -599,20 +595,12 @@
             probs = nn.functional.softmax(next_token_scores, dim=-1)
             probs = probs.to_global(
                 sbp=dist.get_nd_sbp([flow.sbp.broadcast, flow.sbp.broadcast]),
-<<<<<<< HEAD
-                placement=flow.placement("mlu", list(range(dist.get_world_size()))),
-=======
                 placement=dist.get_layer_placement(0),
->>>>>>> 6df6fbc5
             ).to_local()
             next_tokens = flow.multinomial(probs, num_samples=1).squeeze(1)
             next_tokens = next_tokens.to_global(
                 sbp=dist.get_nd_sbp([flow.sbp.broadcast, flow.sbp.broadcast]),
-<<<<<<< HEAD
-                placement=flow.placement("mlu", list(range(dist.get_world_size()))),
-=======
                 placement=dist.get_layer_placement(0),
->>>>>>> 6df6fbc5
             )
             unfinished_sequences = unfinished_sequences.to_global(
                 sbp=next_tokens.sbp, placement=next_tokens.placement
