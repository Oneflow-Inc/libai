--- conflicted
+++ resolved
@@ -299,15 +299,8 @@
                 ),
                 dim=1,
             )
-<<<<<<< HEAD
         pos_embed = self.pos_embed.expand(x.shape[0], -1, -1)
         pos_embed = pos_embed.to_consistent(sbp=flow.sbp.split(0), placement=pos_embed.placement)
-=======
-        self.pos_embed = self.pos_embed.expand(x.shape[0], -1, -1)
-        self.pos_embed = self.pos_embed.to_global(
-            sbp=flow.sbp.split(0), placement=self.pos_embed.placement
-        )
->>>>>>> 66fb5680
         x = self.pos_drop(x + self.pos_embed)
         # transformer encoder
         x = self.blocks(x)
