--- conflicted
+++ resolved
@@ -29,13 +29,8 @@
 from libai.utils import distributed as dist
 from libai.config import configurable
 
-<<<<<<< HEAD
-from .graph_base import GraphBase
-from .utils import init_method_normal, scaled_init_method_normal
-=======
 from .build import MODEL_ARCH_REGISTRY, GRAPH_REGISTRY
 from .utils import GraphBase, init_method_normal, scaled_init_method_normal
->>>>>>> c99712a3
 
 from .build import MODEL_ARCH_REGISTRY
 
@@ -300,11 +295,7 @@
                     output_layer_init_method=scaled_init_method,
                     layer_idx=i,
                 )
-<<<<<<< HEAD
-                for i in range(self.hidden_layers)
-=======
                 for i in range(hidden_layers)
->>>>>>> c99712a3
             ]
         )
         self.final_layernorm = LayerNorm(
@@ -396,10 +387,7 @@
             return prediction_scores, seq_relationship_score
 
 
-<<<<<<< HEAD
-=======
 @GRAPH_REGISTRY.register()
->>>>>>> c99712a3
 class BertForPretrainingGraph(GraphBase):
     def build(
         self,
@@ -412,22 +400,6 @@
     ):
 
         # Forward pass through the model
-<<<<<<< HEAD
-        if self.is_eval:
-            return self.model(tokens, padding_mask, tokentype_ids)
-        else:
-            losses = self.model(
-                tokens, padding_mask, tokentype_ids, ns_labels, lm_labels, loss_mask
-            )
-
-            losses.backward()
-            return losses
-
-    def set_activation_checkpoint(self):
-        for module_block in self.model.modules():
-            if isinstance(module_block.origin, TransformerLayer):
-                module_block.config.activation_checkpointing = True
-=======
         if self.is_train:
             losses = self.model(
                 tokens, padding_mask, tokentype_ids, ns_labels, lm_labels, loss_mask
@@ -436,7 +408,6 @@
             return losses
         else:
             return self.model(tokens, padding_mask, tokentype_ids)
->>>>>>> c99712a3
 
     def set_pipeline_stage_id(self):
         dist_utils = dist.get_dist_util()
@@ -460,16 +431,8 @@
                 module_block.config.stage_id = dist_utils.get_layer_stage_id(-1)
             else:
                 pass
-<<<<<<< HEAD
-=======
-
->>>>>>> c99712a3
         # Set the last layernorm stage id
         self.model.bert.final_layernorm.config.stage_id = dist_utils.get_layer_stage_id(
             -1
         )
-<<<<<<< HEAD
-
-=======
->>>>>>> c99712a3
         self.model.loss_func.config.stage_id = dist_utils.get_layer_stage_id(-1)