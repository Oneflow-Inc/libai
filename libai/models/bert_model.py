--- conflicted
+++ resolved
@@ -29,15 +29,8 @@
 from libai.utils import distributed as dist
 from libai.config import configurable
 
-<<<<<<< HEAD
-from .utils import init_method_normal, scaled_init_method_normal
-
-from .build import MODEL_ARCH_REGISTRY
-from .utils import GraphBase, GRAPH_REGISTRY
-=======
 from .build import MODEL_ARCH_REGISTRY, GRAPH_REGISTRY
 from .utils import GraphBase, init_method_normal, scaled_init_method_normal
->>>>>>> 3af51090
 
 
 class BertExtendedAttnMask(nn.Module):
