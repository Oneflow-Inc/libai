--- conflicted
+++ resolved
@@ -530,12 +530,9 @@
                    dist.get_layer_placement(-1))
 
         # Set the last layernorm stage id
-<<<<<<< HEAD
         # model.bert.final_layernorm.config.stage_id = dist_utils.get_layer_stage_id(-1)
         model.bert.final_layernorm.config.set_stage(dist_utils.get_layer_stage_id(-1),
                     dist.get_layer_placement(-1))
-=======
-        model.bert.final_layernorm.config.stage_id = dist_utils.get_layer_stage_id(-1)
 
 
 class BertForClassification(nn.Module):
@@ -572,5 +569,4 @@
             loss = loss.to_global(sbp=dist.get_nd_sbp([flow.sbp.partial_sum, flow.sbp.broadcast]))
             return {"cls_loss": loss}
         else:
-            return {"logits": logits}
->>>>>>> 6bbb1626
+            return {"logits": logits}