--- conflicted
+++ resolved
@@ -362,10 +362,7 @@
         input_ids = input_ids.to_global(placement=dist.get_layer_placement(0))
         attention_mask = attention_mask.to_global(placement=dist.get_layer_placement(0))
         tokentype_ids = tokentype_ids.to_global(placement=dist.get_layer_placement(0))
-<<<<<<< HEAD
-=======
-
->>>>>>> e848dbcd
+
         outputs = self.roberta(input_ids, attention_mask, tokentype_ids=tokentype_ids)
         sequence_output = outputs[0]
         prediction_scores = self.lm_head(sequence_output, self.roberta.word_embeddings_weight())
@@ -421,9 +418,6 @@
                 loss is only computed for the tokens with labels in `[0, ..., config.vocab_size]`.
                 Defaults to None.
         """
-        input_ids = input_ids.to_global(placement=dist.get_layer_placement(0))
-        attention_mask = attention_mask.to_global(placement=dist.get_layer_placement(0))
-        tokentype_ids = tokentype_ids.to_global(placement=dist.get_layer_placement(0))
         outputs = self.roberta(input_ids, attention_mask, position_ids, tokentype_ids)
         sequence_output = outputs[0]
         prediction_scores = self.lm_head(sequence_output, self.roberta.word_embeddings_weight())
