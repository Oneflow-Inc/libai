--- conflicted
+++ resolved
@@ -27,12 +27,9 @@
         lr_scheduler: flow.optim.lr_scheduler = None,
         fp16=False,
         recompute_grad=False,
-<<<<<<< HEAD
         grad_acc_steps=1,
-=======
         zero_optim=False,
         zero_stage=0,
->>>>>>> 56667f40
         is_train=True,
     ):
         super().__init__()
@@ -42,13 +39,6 @@
 
         if is_train:
             self.add_optimizer(optimizer, lr_sch=lr_scheduler)
-<<<<<<< HEAD
-            if recompute_grad:
-                self.set_activation_checkpoint()
-            if grad_acc_steps > 1:
-                self.config.set_gradient_accumulation_steps(grad_acc_steps)
-=======
->>>>>>> 56667f40
             if fp16:
                 self.config.enable_amp(True)
                 grad_scaler = flow.amp.GradScaler(
@@ -58,11 +48,13 @@
                     growth_interval=2000,
                 )
                 self.set_grad_scaler(grad_scaler)
-<<<<<<< HEAD
-            self.set_pipeline_stage_id()
-=======
+
+            if grad_acc_steps > 1:
+                self.config.set_gradient_accumulation_steps(grad_acc_steps)
+
             if recompute_grad:
                 self.set_activation_checkpoint()
+
             if zero_optim:
                 self.config.set_zero_redundancy_optimizer_mode("distributed_split")
                 self.config.set_zero_redundancy_optimizer_min_size_after_split(1)
@@ -72,9 +64,9 @@
                 if zero_stage > 2:
                     # stage 3
                     flow.boxing.nccl.disable_group_boxing_by_dst_parallel(True)
+
             self.set_pipeline_stage_id()
 
->>>>>>> 56667f40
         self.config.allow_fuse_add_to_output(True)
         self.config.allow_fuse_model_update_ops(True)
         self.config.allow_fuse_cast_scale(True)
