--- conflicted
+++ resolved
@@ -61,22 +61,7 @@
                 self.set_activation_checkpoint()
 
             if zero_optim:
-<<<<<<< HEAD
-                self.config.enable_zero(True, stage = zero_stage)
-                # self.config.enable_zero(True, stage = zero_stage, shard_restore_level = 0)
-                # dist_util = dist.get_dist_util()
-                # assert (
-                #     not dist_util.is_tensor_model_parallel()
-                # ), "ZeRO don't support tensor_model_parallel!"
-                # self.config.set_zero_redundancy_optimizer_mode("distributed_split")
-                # if zero_stage > 1:
-                #     flow.boxing.nccl.enable_use_compute_stream(True)
-                # if zero_stage > 2:
-                #     # stage 3
-                #     flow.boxing.nccl.disable_group_boxing_by_dst_parallel(True)
-=======
                 self.config.enable_zero(True, stage=zero_stage)
->>>>>>> 6bbb1626
 
             self.set_pipeline_stage_id()
 
@@ -84,10 +69,6 @@
         self.config.allow_fuse_model_update_ops(True)
         self.config.allow_fuse_cast_scale(True)
 
-<<<<<<< HEAD
-        dist_util = dist.get_dist_util()
-        # Enable cuda stream for computation and communication as the same stream.
-=======
         # auto_parallel
         if auto_parallel_conf is not None and auto_parallel_conf.enabled:
             try:
@@ -108,8 +89,8 @@
                     "python3 -m pip install --pre oneflow -f https://staging.oneflow.info/branch/release-auto_parallel-v0.1/[PLATFORM]"  # noqa
                 )
 
+        dist_util = dist.get_dist_util()
         # Enable compute_stream for computation and communication with the same cuda stream.
->>>>>>> 6bbb1626
         # This will reduce memory when using model parallelism.
         if dist_util.is_tensor_model_parallel() or dist_util.is_pipeline_model_parallel():
             flow.boxing.nccl.enable_use_compute_stream(True)
