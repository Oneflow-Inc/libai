# coding=utf-8
# Copyright 2021 The OneFlow Authors. All rights reserved.
#
# Licensed under the Apache License, Version 2.0 (the "License");
# you may not use this file except in compliance with the License.
# You may obtain a copy of the License at
#
#     http://www.apache.org/licenses/LICENSE-2.0
#
# Unless required by applicable law or agreed to in writing, software
# distributed under the License is distributed on an "AS IS" BASIS,
# WITHOUT WARRANTIES OR CONDITIONS OF ANY KIND, either express or implied.
# See the License for the specific language governing permissions and
# limitations under the License.

from .bert_model import BertForPreTraining, BertModel
from .build import build_graph, build_model
from .vision_transformer import VisionTransformer, VisionTransformerGraph

__all__ = [
    "build_model",
    "build_graph",
    "BertModel",
    "BertForPreTraining",
<<<<<<< HEAD
=======
    "BertForPretrainingGraph",
    "VisionTransformer",
    "VisionTransformerGraph",
>>>>>>> ede1f144
]<|MERGE_RESOLUTION|>--- conflicted
+++ resolved
@@ -15,17 +15,12 @@
 
 from .bert_model import BertForPreTraining, BertModel
 from .build import build_graph, build_model
-from .vision_transformer import VisionTransformer, VisionTransformerGraph
+from .vision_transformer import VisionTransformer
 
 __all__ = [
     "build_model",
     "build_graph",
     "BertModel",
     "BertForPreTraining",
-<<<<<<< HEAD
-=======
-    "BertForPretrainingGraph",
     "VisionTransformer",
-    "VisionTransformerGraph",
->>>>>>> ede1f144
 ]