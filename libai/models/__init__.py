# coding=utf-8
# Copyright 2021 The OneFlow Authors. All rights reserved.
#
# Licensed under the Apache License, Version 2.0 (the "License");
# you may not use this file except in compliance with the License.
# You may obtain a copy of the License at
#
#     http://www.apache.org/licenses/LICENSE-2.0
#
# Unless required by applicable law or agreed to in writing, software
# distributed under the License is distributed on an "AS IS" BASIS,
# WITHOUT WARRANTIES OR CONDITIONS OF ANY KIND, either express or implied.
# See the License for the specific language governing permissions and
# limitations under the License.

<<<<<<< HEAD
from .bert_model import BertModel, BertForPreTraining, BertForPretrainingGraph
from .gpt_model import GPTModel
from .t5_model import T5Model, T5ForPreTraining, T5ForPretrainingGraph
from .build import build_model, build_graph
=======
from .bert_model import BertForPreTraining, BertModel
from .build import build_graph, build_model
from .vision_transformer import VisionTransformer
>>>>>>> 66fb5680

__all__ = [
    "build_model",
    "build_graph",
    "BertModel",
    "BertForPreTraining",
<<<<<<< HEAD
    "BertForPretrainingGraph",
    "T5Model",
    "T5ForPreTraining",
    "T5ForPretrainingGraph",
    "GPTModel",
=======
    "VisionTransformer",
>>>>>>> 66fb5680
]<|MERGE_RESOLUTION|>--- conflicted
+++ resolved
@@ -13,29 +13,14 @@
 # See the License for the specific language governing permissions and
 # limitations under the License.
 
-<<<<<<< HEAD
-from .bert_model import BertModel, BertForPreTraining, BertForPretrainingGraph
-from .gpt_model import GPTModel
-from .t5_model import T5Model, T5ForPreTraining, T5ForPretrainingGraph
-from .build import build_model, build_graph
-=======
 from .bert_model import BertForPreTraining, BertModel
 from .build import build_graph, build_model
 from .vision_transformer import VisionTransformer
->>>>>>> 66fb5680
 
 __all__ = [
     "build_model",
     "build_graph",
     "BertModel",
     "BertForPreTraining",
-<<<<<<< HEAD
-    "BertForPretrainingGraph",
-    "T5Model",
-    "T5ForPreTraining",
-    "T5ForPretrainingGraph",
-    "GPTModel",
-=======
     "VisionTransformer",
->>>>>>> 66fb5680
 ]