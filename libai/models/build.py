# coding=utf-8
# Copyright 2021 The OneFlow Authors. All rights reserved.
#
# Licensed under the Apache License, Version 2.0 (the "License");
# you may not use this file except in compliance with the License.
# You may obtain a copy of the License at
#
#     http://www.apache.org/licenses/LICENSE-2.0
#
# Unless required by applicable law or agreed to in writing, software
# distributed under the License is distributed on an "AS IS" BASIS,
# WITHOUT WARRANTIES OR CONDITIONS OF ANY KIND, either express or implied.
# See the License for the specific language governing permissions and
# limitations under the License.

from libai.config import instantiate, try_get_key
from libai.utils.registry import Registry

MODEL_ARCH_REGISTRY = Registry("model_arch")
MODEL_ARCH_REGISTRY.__doc__ = """
Registry for modeling, i.e. Bert or GPT model.

The registered object will be called with `obj(cfg)`
and expected to return a `nn.Module` object.
"""


def build_model(cfg):
    """Build the whole model architecture, defined by ``cfg.model.model_name``.
    Note that is does not load any weights from ``cfg``.
    """
    if "_target_" in cfg:  # LazyCall
        model = instantiate(cfg)
    else:
        model_name = cfg.model_name
        model = MODEL_ARCH_REGISTRY.get(model_name)(cfg.model_cfg)
    return model


def build_graph(cfg, model, optimizer=None, lr_scheduler=None, is_train=False):
    """Build the `nn.Graph`, defined by ``cfg.graph``."""
    if is_train:
        # Set train graph
        assert optimizer is not None, "optimizer must be set for train graph"
        assert lr_scheduler is not None, "lr_scheduler must be set for train graph"
<<<<<<< HEAD
        train_graph = cfg.graph.train_graph
        train_graph.model = model
        train_graph.optimizer = optimizer
        train_graph.lr_scheduler = lr_scheduler
        train_graph.fp16 = cfg.train.amp.enabled
        return instantiate(train_graph)
    else:
        # Set eval graph
        eval_graph = cfg.graph.eval_graph
        eval_graph.model = model
        return instantiate(eval_graph)
=======
        if "_target_" in cfg.graph.train_graph:  # LazyCall
            graph = cfg.graph.train_graph
            graph.model = model
            graph.optimizer = optimizer
            graph.lr_scheduler = lr_scheduler
            graph.fp16 = try_get_key(cfg, "train.amp.enabled", default=False)
            graph.recompute_grad = try_get_key(cfg, "train.recompute_grad.enabled", default=False)
            graph.zero_optim = try_get_key(cfg, "train.zero_optimization.enabled", default=False)
            graph.zero_stage = try_get_key(cfg, "train.zero_optimization.stage", default=1)
            return instantiate(graph)
        else:
            graph_name = cfg.train_graph.graph_name
            graph_cfg = cfg.train_graph.graph_cfg
            train_graph = GRAPH_REGISTRY.get(graph_name)(
                model, optimizer, lr_scheduler, **graph_cfg
            )
            return train_graph
    else:
        # Set eval graph
        if "_target_" in cfg.graph.eval_graph:
            graph = cfg.graph.eval_graph
            graph.model = model
            return instantiate(graph)
        else:
            graph_name = cfg.eval_graph.graph_name
            graph_cfg = cfg.eval_graph.graph_cfg
            eval_graph = GRAPH_REGISTRY.get(graph_name)(model, **graph_cfg)
            return eval_graph
>>>>>>> ede1f144
<|MERGE_RESOLUTION|>--- conflicted
+++ resolved
@@ -43,45 +43,17 @@
         # Set train graph
         assert optimizer is not None, "optimizer must be set for train graph"
         assert lr_scheduler is not None, "lr_scheduler must be set for train graph"
-<<<<<<< HEAD
-        train_graph = cfg.graph.train_graph
-        train_graph.model = model
-        train_graph.optimizer = optimizer
-        train_graph.lr_scheduler = lr_scheduler
-        train_graph.fp16 = cfg.train.amp.enabled
-        return instantiate(train_graph)
+        graph = cfg.graph.train_graph
+        graph.model = model
+        graph.optimizer = optimizer
+        graph.lr_scheduler = lr_scheduler
+        graph.fp16 = try_get_key(cfg, "train.amp.enabled", default=False)
+        graph.recompute_grad = try_get_key(cfg, "train.recompute_grad.enabled", default=False)
+        graph.zero_optim = try_get_key(cfg, "train.zero_optimization.enabled", default=False)
+        graph.zero_stage = try_get_key(cfg, "train.zero_optimization.stage", default=1)
+        return instantiate(graph)
     else:
         # Set eval graph
-        eval_graph = cfg.graph.eval_graph
-        eval_graph.model = model
-        return instantiate(eval_graph)
-=======
-        if "_target_" in cfg.graph.train_graph:  # LazyCall
-            graph = cfg.graph.train_graph
-            graph.model = model
-            graph.optimizer = optimizer
-            graph.lr_scheduler = lr_scheduler
-            graph.fp16 = try_get_key(cfg, "train.amp.enabled", default=False)
-            graph.recompute_grad = try_get_key(cfg, "train.recompute_grad.enabled", default=False)
-            graph.zero_optim = try_get_key(cfg, "train.zero_optimization.enabled", default=False)
-            graph.zero_stage = try_get_key(cfg, "train.zero_optimization.stage", default=1)
-            return instantiate(graph)
-        else:
-            graph_name = cfg.train_graph.graph_name
-            graph_cfg = cfg.train_graph.graph_cfg
-            train_graph = GRAPH_REGISTRY.get(graph_name)(
-                model, optimizer, lr_scheduler, **graph_cfg
-            )
-            return train_graph
-    else:
-        # Set eval graph
-        if "_target_" in cfg.graph.eval_graph:
-            graph = cfg.graph.eval_graph
-            graph.model = model
-            return instantiate(graph)
-        else:
-            graph_name = cfg.eval_graph.graph_name
-            graph_cfg = cfg.eval_graph.graph_cfg
-            eval_graph = GRAPH_REGISTRY.get(graph_name)(model, **graph_cfg)
-            return eval_graph
->>>>>>> ede1f144
+        graph = cfg.graph.eval_graph
+        graph.model = model
+        return instantiate(graph)