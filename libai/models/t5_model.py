# coding=utf-8
# Copyright 2021 The OneFlow Authors. All rights reserved.
#
# Licensed under the Apache License, Version 2.0 (the "License");
# you may not use this file except in compliance with the License.
# You may obtain a copy of the License at
#
#     http://www.apache.org/licenses/LICENSE-2.0
#
# Unless required by applicable law or agreed to in writing, software
# distributed under the License is distributed on an "AS IS" BASIS,
# WITHOUT WARRANTIES OR CONDITIONS OF ANY KIND, either express or implied.
# See the License for the specific language governing permissions and
# limitations under the License.

import oneflow as flow

from libai.config import configurable
from libai.layers import (
    Embedding,
    LayerNorm,
    LMLogits,
    ParallelCrossEntropyLoss,
    TransformerLayer,
    VocabEmbedding,
)
from libai.models.build import MODEL_ARCH_REGISTRY
from libai.models.utils import init_method_normal, scaled_init_method_normal
from libai.utils import distributed as dist


class ExtendedMask(flow.nn.Module):
    def forward(self, x):
        return x.unsqueeze(1)


class T5Embedding(flow.nn.Module):
    def __init__(
        self,
        hidden_size,
        vocab_size,
        max_sequence_length,
        embedding_dropout_prob,
        init_method=flow.nn.init.xavier_normal_,
        amp_enabled=False,
    ) -> None:
        super().__init__()
        self.hidden_size = hidden_size
        self.vocab_size = vocab_size

        self.word_embeddings = VocabEmbedding(
            num_embeddings=vocab_size,
            embedding_dim=hidden_size,
            init_method=init_method,
            amp_enabled=amp_enabled,
        )
        self.position_embeddings = Embedding(
            num_embeddings=max_sequence_length,
            embedding_dim=hidden_size,
            init_method=init_method,
            amp_enabled=amp_enabled,
        )
        self.position_ids = flow.arange(
            max_sequence_length,
            dtype=flow.long,
            sbp=dist.get_nd_sbp([flow.sbp.broadcast, flow.sbp.broadcast]),
            placement=dist.get_layer_placement(0),
        ).unsqueeze(0)

        self.embedding_dropout = flow.nn.Dropout(embedding_dropout_prob)

    def forward(self, input_ids, position_ids=None):
        seq_length = input_ids.size()[1]
        word_embeddings = self.word_embeddings(input_ids)

        if position_ids is None:
            # Change position_ids sbp sign: [B, B] -> [S(0), B]
            position_ids = (
                self.position_ids[:, :seq_length].expand_as(input_ids).to_global(sbp=input_ids.sbp)
            )
        position_embeddings = self.position_embeddings(position_ids)
        embeddings = word_embeddings + position_embeddings
        embeddings = self.embedding_dropout(embeddings)
        return embeddings


class T5Model(flow.nn.Module):
    """T5 Model that outputs logits.

    Args:
        vocab_size (int): The size of vocabulary file.
        hidden_size (int): The size of hidden states.
        hidden_layers (int): The number of TransformerLayer in the encoder and decoder.
        num_attention_heads (int):
            The number of attention heads for each attention layer of TransformerLayer.
        intermediate_size (int):
            The size of intermediate layer in feed-forward network for each TransformerLayer.
        embedding_dropout_prob (float): The dropout ratio for the output of T5Embedding Layer.
        hidden_dropout_prob (float): The dropout ratio for the output for each TransformerLayer.
        attention_probs_dropout_prob (float):
            The dropout ratio for the output of each attention layer in TransformerLayer.
        max_position_embeddings (int):
            Max sequence length of input, defines the shape of Position Embeddings in T5Emebedding.
        initializer_range (float, optional):
            Sigma of the normal distribution in the initialization method. Defaults to 0.02.
        layernorm_eps (float, optional): The epsilon of LayerNorm layer. Defaults to 1e-12.
        bias_gelu_fusion (bool, optional):
            Whether or not to fuse the computing of bias and gelu. Defaults to False.
        bias_dropout_fusion (bool, optional):
            Whether or not to fuse the computing of dropout and bias. Defaults to False.
        scale_mask_softmax_fusion (bool, optional):
            Whether to fuse the computing of mask and softmax in attention layers.
            Defaults to False.
        apply_query_key_layer_scaling (bool, optional):
            Whether or not to use layer index related scaling in computing attention scores.
            If True, the scaling factor equals to sqrt(d) * (layer_index + 1). Defaults to True.
        amp_enabled (bool, optional):
            Whether or not to set fp16 for embedding weight in T5 model. Defaults to False.
    """

    @configurable
    def __init__(
        self,
        vocab_size,
        hidden_size,
        hidden_layers,
        num_attention_heads,
        intermediate_size,
        embedding_dropout_prob,
        hidden_dropout_prob,
        attention_probs_dropout_prob,
        max_position_embeddings,
        initializer_range=0.02,
        layernorm_eps=1e-12,
        bias_gelu_fusion=False,
        bias_dropout_fusion=False,
        scale_mask_softmax_fusion=False,
        apply_query_key_layer_scaling=True,
        amp_enabled=False,
    ) -> None:
        super().__init__()
        init_method = init_method_normal(initializer_range)
        scaled_init_method = scaled_init_method_normal(initializer_range, hidden_layers)
        self.embedding = T5Embedding(
            hidden_size=hidden_size,
            vocab_size=vocab_size,
            max_sequence_length=max_position_embeddings,
            embedding_dropout_prob=embedding_dropout_prob,
            init_method=init_method,
            amp_enabled=amp_enabled,
        )
        self.extended_attn_mask = ExtendedMask()

        encoder_layers = flow.nn.ModuleList(
            [
                TransformerLayer(
                    hidden_size=hidden_size,
                    ffn_hidden_size=intermediate_size,
                    num_attention_heads=num_attention_heads,
                    is_decoder=False,
                    attention_dropout_prob=attention_probs_dropout_prob,
                    output_dropout_prob=hidden_dropout_prob,
                    layernorm_epsilon=layernorm_eps,
                    init_method=init_method,
                    output_layer_init_method=scaled_init_method,
                    bias_gelu_fusion=bias_gelu_fusion,
                    bias_dropout_fusion=bias_dropout_fusion,
                    scale_mask_softmax_fusion=scale_mask_softmax_fusion,
                    apply_query_key_layer_scaling=apply_query_key_layer_scaling,
                    layer_idx=i,
                )
                for i in range(hidden_layers)
            ]
        )

        encoder_final_layernorm = LayerNorm(
            (hidden_size,),
            eps=layernorm_eps,
            layer_idx=hidden_layers - 1,
        )

        self.encoder = flow.nn.Sequential()
        self.encoder.add_module("layers", encoder_layers)
        self.encoder.add_module("final_layernorm", encoder_final_layernorm)

        decoder_layers = flow.nn.ModuleList(
            [
                TransformerLayer(
                    hidden_size=hidden_size,
                    ffn_hidden_size=intermediate_size,
                    num_attention_heads=num_attention_heads,
                    is_decoder=True,
                    attention_dropout_prob=attention_probs_dropout_prob,
                    output_dropout_prob=hidden_dropout_prob,
                    layernorm_epsilon=layernorm_eps,
                    init_method=init_method,
                    output_layer_init_method=scaled_init_method,
                    bias_gelu_fusion=bias_gelu_fusion,
                    bias_dropout_fusion=bias_dropout_fusion,
                    scale_mask_softmax_fusion=scale_mask_softmax_fusion,
                    apply_query_key_layer_scaling=apply_query_key_layer_scaling,
                    layer_idx=i,
                )
                for i in range(hidden_layers, 2 * hidden_layers)
            ]
        )

        decoder_final_layernorm = LayerNorm(
            (hidden_size,),
            eps=layernorm_eps,
            layer_idx=2 * hidden_layers - 1,
        )

        self.decoder = flow.nn.Sequential()
        self.decoder.add_module("layers", decoder_layers)
        self.decoder.add_module("final_layernorm", decoder_final_layernorm)

        self.lm_head = LMLogits(vocab_size, bias=True)

    @classmethod
    def from_config(cls, cfg):
        return {
            "vocab_size": cfg.vocab_size,
            "hidden_size": cfg.hidden_size,
            "hidden_layers": cfg.hidden_layers,
            "num_attention_heads": cfg.num_attention_heads,
            "intermediate_size": cfg.intermediate_size,
            "embedding_dropout_prob": cfg.embedding_dropout_prob,
            "hidden_dropout_prob": cfg.hidden_dropout_prob,
            "attention_probs_dropout_prob": cfg.attention_probs_dropout_prob,
            "max_position_embeddings": cfg.max_position_embeddings,
            "initializer_range": cfg.initializer_range,
            "layernorm_eps": cfg.layernorm_eps,
            "bias_gelu_fusion": cfg.bias_gelu_fusion,
            "bias_dropout_fusion": cfg.bias_dropout_fusion,
            "scale_mask_softmax_fusion": cfg.scale_mask_softmax_fusion,
            "apply_query_key_layer_scaling": cfg.apply_query_key_layer_scaling,
            "amp_enabled": cfg.amp_enabled,
        }

    def forward(
        self,
        encoder_input_ids,
        decoder_input_ids,
        encoder_attn_mask,
        decoder_attn_mask,
        encoder_decoder_attn_mask,
    ):
        """

        Args:
            encoder_input_ids (flow.LongTensor):
                Indices of input sequence tokens in vocabulary for encoder.
            decoder_input_ids (flow.LongTensor):
                Indices of input sequence tokens in vocabulary for decoder.
            encoder_attn_mask (flow.LongTensor):
                Mask for encoder to avoid performing attention on
                padding token indices. Mask values selected in `[0, 1]`:

                - 1 for tokens that are **not masked**,
                - 0 for tokens that are **masked**.

            decoder_attn_mask (flow.LongTensor):
                Mask for decoder to avoid performing attention on subsequent token indices.
                Mask values have the same meaning as encoder_attn_mask.
            encoder_decoder_attn_mask (flow.LongTensor):
                Mask for decoder to avoid performing attention on encoder padded token indices.
                Mask values have the same meaning as encoder_attn_mask.

        Returns:
            flow.Tensor: logits
        """
        encoder_attn_mask = self.extended_attn_mask(encoder_attn_mask)
        decoder_attn_mask = self.extended_attn_mask(decoder_attn_mask)
        encoder_decoder_attn_mask = self.extended_attn_mask(encoder_decoder_attn_mask)
        enc_embedding_output = self.embedding(encoder_input_ids)
        enc_hidden_states = enc_embedding_output
        for layer in self.encoder.layers:
            enc_hidden_states = layer(enc_hidden_states, encoder_attn_mask)
        encoder_states = self.encoder.final_layernorm(enc_hidden_states)

        dec_embedding_output = self.embedding(decoder_input_ids)
        dec_hidden_states = dec_embedding_output
        for layer in self.decoder.layers:
            dec_hidden_states = layer(
                dec_hidden_states,
                decoder_attn_mask,
                encoder_states,
                encoder_decoder_attn_mask,
            )
        decoder_states = self.decoder.final_layernorm(dec_hidden_states)
        logits = self.lm_head(decoder_states, self.embedding.word_embeddings.weight)
        return logits


class T5Loss(flow.nn.Module):
    def __init__(self) -> None:
        super().__init__()
        self.lm_loss = ParallelCrossEntropyLoss()

    def forward(self, logits, lm_labels, loss_mask):
        lm_loss = self.lm_loss(logits, lm_labels)
        loss_mask = loss_mask.float()
        denominator = loss_mask.sum().to_global(
            sbp=dist.get_nd_sbp([flow.sbp.broadcast, flow.sbp.broadcast])
        )
        masked_lm_loss = flow.sum(lm_loss.view(-1) * loss_mask.view(-1)) / denominator
        masked_lm_loss = masked_lm_loss.to_global(
            sbp=dist.get_nd_sbp([flow.sbp.partial_sum, flow.sbp.broadcast])
        )
        return {"masked_lm_loss": masked_lm_loss}


@MODEL_ARCH_REGISTRY.register()
class T5ForPreTraining(flow.nn.Module):
    """
    T5 Model with classification head on top.
    """

    def __init__(self, cfg) -> None:
        super().__init__()
        self.t5_model = T5Model(cfg)
        self.loss_func = T5Loss()

    def forward(
        self,
        encoder_input_ids,
        decoder_input_ids,
        encoder_attn_mask,
        decoder_attn_mask,
        encoder_decoder_attn_mask,
        labels=None,
        loss_mask=None,
    ):
        """

        Args:
            encoder_input_ids (flow.LongTensor):
                Indices of input sequence tokens in vocabulary for encoder.
            decoder_input_ids (flow.LongTensor):
                Indices of input sequence tokens in vocabulary for decoder.
            encoder_attn_mask (flow.LongTensor):
                Mask for encoder to avoid performing attention on
                padding token indices. Mask values selected in `[0, 1]`:

                - 1 for tokens that are **not masked**,
                - 0 for tokens that are **masked**.

            decoder_attn_mask (flow.LongTensor):
                Mask for decoder to avoid performing attention on subsequent token indices.
                Mask values have the same meaning as encoder_attn_mask.
            encoder_decoder_attn_mask (flow.LongTensor):
                Mask for decoder to avoid performing attention on encoder padded token indices.
                Mask values have the same meaning as encoder_attn_mask.
            lm_labels (flow.LongTensor, optional): Labels for computing the masked
                language modeling loss. Indices should be in `[-1, 0, ..., config.vocab_size]`.
                None for evaluating.
            loss_mask (flow.Tensor, optional):
                Mask to avoid performing loss computing on ignored tokens.
                Tokens with indices set to `-1` are ignored (masked), the loss is only computed
                for the tokens with labels in `[0, ..., config.vocab_size]`.
                None for evaluating.

        Returns:
            dict:
                A dict containing :code:`loss_value` or :code:`logits`
                depending on training or evaluation mode.
                :code:`{"masked_lm_loss": loss_value}` when training,
                :code:`{"prediction_scores": logits}` when evaluating.
        """
        logits = self.t5_model(
            encoder_input_ids,
            decoder_input_ids,
            encoder_attn_mask,
            decoder_attn_mask,
            encoder_decoder_attn_mask,
        )

<<<<<<< HEAD
        if self.training and labels is not None:
            lm_loss = self.loss_func(logits, labels, loss_mask)
=======
        if lm_labels is not None:
            lm_loss = self.loss_func(logits, lm_labels, loss_mask)
>>>>>>> d6e51e90
            return lm_loss
        else:
            return {
                "prediction_scores": logits,
            }

    @staticmethod
    def set_pipeline_stage_id(model):
        dist_utils = dist.get_dist_util()

        # Set pipeline parallelism stage_id
        for module_block in model.modules():
            if isinstance(module_block.origin, T5Embedding):
                module_block.config.stage_id = dist_utils.get_layer_stage_id(0)
            elif isinstance(module_block.origin, ExtendedMask):
                module_block.config.stage_id = dist_utils.get_layer_stage_id(0)
            elif isinstance(module_block.origin, TransformerLayer):
                module_block.config.stage_id = dist_utils.get_layer_stage_id(module_block.layer_idx)
            elif isinstance(module_block.origin, LMLogits):
                module_block.config.stage_id = dist_utils.get_layer_stage_id(-1)
            elif isinstance(module_block.origin, T5Loss):
                module_block.config.stage_id = dist_utils.get_layer_stage_id(-1)

        model.t5_model.encoder.final_layernorm.config.stage_id = dist_utils.get_layer_stage_id(
            model.t5_model.encoder.final_layernorm.layer_idx
        )
        model.t5_model.decoder.final_layernorm.config.stage_id = dist_utils.get_layer_stage_id(
            model.t5_model.decoder.final_layernorm.layer_idx
        )<|MERGE_RESOLUTION|>--- conflicted
+++ resolved
@@ -329,7 +329,7 @@
         encoder_attn_mask,
         decoder_attn_mask,
         encoder_decoder_attn_mask,
-        labels=None,
+        lm_labels=None,
         loss_mask=None,
     ):
         """
@@ -376,13 +376,8 @@
             encoder_decoder_attn_mask,
         )
 
-<<<<<<< HEAD
-        if self.training and labels is not None:
-            lm_loss = self.loss_func(logits, labels, loss_mask)
-=======
         if lm_labels is not None:
             lm_loss = self.loss_func(logits, lm_labels, loss_mask)
->>>>>>> d6e51e90
             return lm_loss
         else:
             return {
