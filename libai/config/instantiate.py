--- conflicted
+++ resolved
@@ -33,8 +33,6 @@
 # https://github.com/facebookresearch/detectron2/blob/main/detectron2/config/instantiate.py
 # --------------------------------------------------------
 
-<<<<<<< HEAD
-=======
 
 class _Keys(str, Enum):
     """Special keys in configs used by instantiate."""
@@ -58,7 +56,6 @@
 def _is_list(cfg: Any) -> bool:
     return OmegaConf.is_list(cfg) or isinstance(cfg, list)
 
->>>>>>> 21eed39f
 
 def dump_dataclass(obj: Any):
     """
