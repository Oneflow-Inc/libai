--- conflicted
+++ resolved
@@ -29,29 +29,6 @@
     """
     parser = argparse.ArgumentParser(
         epilog=epilog
-<<<<<<< HEAD
-        or f"""Examples:
-
-            Run on single machine:
-                $ python3 -m oneflow.distributed.launch \
-                --nproc_per_node 8 --nnodes 1 --node_rank 0 --master_addr 127.0.0.1 {sys.argv[0]} \
-                --config-file cfg.yaml
-
-            Change some config options:
-                $ python3 -m oneflow.distributed.launch \
-                --nproc_per_node 8 --nnodes 1 --node_rank 0 --master_addr 127.0.0.1 {sys.argv[0]} \
-                --config-file cfg.yaml train.load_weight=/path/to/weight.pth optim.lr=0.001
-
-            Run on multiple machines:
-                (machine0)$ python3 -m oneflow.distributed.launch \
-                --nproc_per_node 8 --nnodes 2 --node_rank 0 --master_addr <URL> {sys.argv[0]} \
-                --config-file cfg.yaml
-
-                $ python3 -m oneflow.distributed.launch \
-                --nproc_per_node 8 --nnodes 2 --node_rank 1 --master_addr <URL> {sys.argv[0]} \
-                --config-file cfg.yaml
-        """,
-=======
         or f"""
 Examples:
 
@@ -74,7 +51,6 @@
     --nproc_per_node 8 --nnodes 2 --node_rank 1 --master_addr <URL> --master_port 12345 \
     {sys.argv[0]} --config-file cfg.yaml
 """,
->>>>>>> ce82849b
         formatter_class=argparse.RawDescriptionHelpFormatter,
     )
     parser.add_argument("--config-file", default="", metavar="FILE", help="path to config file")
@@ -94,9 +70,9 @@
     parser.add_argument(
         "opts",
         help="""
-            Modify config options at the end of the command. For Yacs configs, use
-            space-separated "path.key value" pairs.
-            For python-based LazyConfig, use "path.key=value".
+Modify config options at the end of the command. For Yacs configs, use
+space-separated "path.key value" pairs.
+For python-based LazyConfig, use "path.key=value".
         """.strip(),
         default=None,
         nargs=argparse.REMAINDER,
