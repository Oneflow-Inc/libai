# coding=utf-8
# Copyright 2021 The OneFlow Authors. All rights reserved.
#
# Licensed under the Apache License, Version 2.0 (the "License");
# you may not use this file except in compliance with the License.
# You may obtain a copy of the License at
#
#     http://www.apache.org/licenses/LICENSE-2.0
#
# Unless required by applicable law or agreed to in writing, software
# distributed under the License is distributed on an "AS IS" BASIS,
# WITHOUT WARRANTIES OR CONDITIONS OF ANY KIND, either express or implied.
# See the License for the specific language governing permissions and
# limitations under the License.

import datetime
import logging
import time
from collections import Counter

import oneflow as flow

from libai.trainer.trainer import HookBase
<<<<<<< HEAD
from libai.utils.timer import Timer
from collections.abc import Mapping
from libai.utils.events import EventWriter, get_event_storage
from libai.utils.checkpoint import PeriodicCheckpointer as _PeriodicCheckpointer
from libai.utils import distributed as dist
from libai.evaluation import flatten_results_dict

=======
from libai.utils.checkpoint import PeriodicCheckpointer as _PeriodicCheckpointer
from libai.utils.events import EventWriter
from libai.utils.timer import Timer
>>>>>>> e83df110

"""
Implement some common hooks.
"""
logger = logging.getLogger(__name__)


class CallbackHook(HookBase):
    """
    Create a hook using callback functions provided by the user.
    """

    def __init__(
        self, *, before_train=None, after_train=None, before_step=None, after_step=None
    ):
        """
        Each argument is a function that takes one argument: the trainer.
        """
        self._before_train = before_train
        self._before_step = before_step
        self._after_step = after_step
        self._after_train = after_train

    def before_train(self):
        if self._before_train:
            self._before_train(self.trainer)

    def after_train(self):
        if self._after_train:
            self._after_train(self.trainer)
        # The functions may be closures that hold reference to the trainer
        # Therefore, delete them to avoid circular reference.
        del self._before_train, self._after_train
        del self._before_step, self._after_step

    def before_step(self):
        if self._before_step:
            self._before_step(self.trainer)

    def after_step(self):
        if self._after_step:
            self._after_step(self.trainer)


class IterationTimer(HookBase):
    """
    Track the time spent for each iteration (each run_step call in the trainer).
    Print a summary in the end of training.
    This hook uses the time between the call to its :meth:`before_step`
    and :meth:`after_step` methods.
    Under the convention that :meth:`before_step` of all hooks should only
    take negligible amount of time, the :class:`IterationTimer` hook should be
    placed at the beginning of the list of hooks to obtain accurate timing.
    """

    def __init__(self, warmup_iter=3):
        """
        Args:
            warmup_iter (int): the number of iterations at the beginning to exclude
                from timing.
        """
        self._warmup_iter = warmup_iter
        self._step_timer = Timer()

    def before_train(self):
        self._start_time = time.perf_counter()
        self._total_timer = Timer()
        self._total_timer.pause()

    def after_train(self):
        total_time = time.perf_counter() - self._start_time
        total_time_minus_hooks = self._total_timer.seconds()
        hook_time = total_time - total_time_minus_hooks

        num_iter = self.trainer.iter + 1 - self.trainer.start_iter - self._warmup_iter

        if num_iter > 0 and total_time_minus_hooks > 0:
            # Speed is meaningful only after warmup
            # NOTE this format is parsed by grep in some scripts
            logger.info(
                "Overall training speed: {} iterations in {} ({:.4f} s / it)".format(
                    num_iter,
                    str(datetime.timedelta(seconds=int(total_time_minus_hooks))),
                    total_time_minus_hooks / num_iter,
                )
            )

        logger.info(
            "Total training time: {} ({} on hooks)".format(
                str(datetime.timedelta(seconds=int(total_time))),
                str(datetime.timedelta(seconds=int(hook_time))),
            )
        )

    def before_step(self):
        self._step_timer.reset()
        self._total_timer.resume()

    def after_step(self):
        # +1 because we're in after_step
        iter_done = self.trainer.iter - self.trainer.start_iter + 1
        if iter_done >= self._warmup_iter:
            sec = self._step_timer.seconds()
            self.trainer.storage.put_scalars(time=sec)
        else:
            self._start_time = time.perf_counter()
            self._total_timer.reset()

        self._total_timer.pause()


class PeriodicWriter(HookBase):
    """
    Write events to EventStorage periodically.
    It is executed every ``period`` iterations and after the last iteration.
    """

    def __init__(self, writers, period=20):
        """
        Args:
            writers (list[EventWriter]): a list of EventWriter objects
            period (int):
        """
        self._writers = writers
        for w in writers:
            assert isinstance(w, EventWriter), w
        self._period = period

    def after_step(self):
        if (self.trainer.iter + 1) % self._period == 0 or (
            self.trainer.iter == self.trainer.max_iter - 1
        ):
            for writer in self._writers:
                writer.write()

    def after_train(self):
        for writer in self._writers:
            writer.close()


class PeriodicCheckpointer(_PeriodicCheckpointer, HookBase):
    """
    Same as :class:`libai.utils.checkpoint.PeriodicCheckpointer`, but as a hook.
    Note that when used as a hook,
    it is unable to save additional data other than what's defined
    by the given `checkpointer`.
    It is executed every ``period`` iterations and after the last iteration.
    """

    def before_train(self):
        self.max_iter = self.trainer.max_iter

    def after_step(self):
        self.step(self.trainer.iter)


class EvalHook(HookBase):
    """
    Run an evaluation function periodically, and at the end of training.
    It is executed every ``eval_period`` iterations and after the last iteration.
    """

    def __init__(self, eval_period, eval_function):
        """
        Args:
            eval_period (int): the period to run `eval_function`.
            eval_function (callable): a function which takes no arguments, and
                returns a nested dict of evaluation metrics.
        Note:
            This hook must be enabled in all or none workers.
            If you would like only certain workers to perform evaluation,
            give other workers a no-op function (`eval_function=lambda: None`).
        """
        self._period = eval_period
        self._func = eval_function

    def _do_eval(self):

<<<<<<< HEAD
=======
        return

        # TODO: NotImplemented
        """
>>>>>>> e83df110
        results = self._func()
        
        if results:
            assert isinstance(
                results, dict
            ), "Eval function must return a dict. Got {} instead.".format(results)

            flattened_results = flatten_results_dict(results)
            # fixme: flatten_results_dict is not defined
            for k, v in flattened_results.items():
                try:
                    v = float(v)
                except Exception:
                    raise ValueError(
                        "[EvalHook] eval_function should return a nested dict of float. "
                        "Got '{}: {}' instead.".format(k, v)
                    )
            self.trainer.storage.put_scalars(**flattened_results, smoothing_hint=False)

        # Evaluation may take different time among workers.
        # A barrier make them start the next iteration together.
        dist.synchronize()
        """

    def after_step(self):
        next_iter = self.trainer.iter + 1
        if self._period > 0 and next_iter % self._period == 0:
            # do the last eval in after_train
            if next_iter != self.trainer.max_iter:
                self._do_eval()

    def after_train(self):
        # This condition is to prevent the eval from running after a failed training
        if self.trainer.iter + 1 >= self.trainer.max_iter:
            self._do_eval()
        # func is likely a closure that holds reference to the trainer
        # therefore we clean it to avoid circular reference in the end
        del self._func


class LRScheduler(HookBase):
    """
    A hook which executes a torch builtin LR scheduler and summarizes the LR.
    It is executed after every iteration.
    """

    def __init__(self, optimizer=None, scheduler=None):
        """
        Args:
            optimizer (flow.optim.Optimizer):
            scheduler (flow.optim.LRScheduler):
                if a :class:`ParamScheduler` object, it defines the multiplier over the base LR
                in the optimizer.
        If any argument is not given, will try to obtain it from the trainer.
        """
        self._optimizer = optimizer
        self._scheduler = scheduler

    def before_train(self):
        self._optimizer = self._optimizer or self.trainer.optimizer
        self._best_param_group_id = LRScheduler.get_best_param_group_id(self._optimizer)

    @staticmethod
    def get_best_param_group_id(optimizer):
        # NOTE: some heuristics on what LR to summarize
        # summarize the param group with most parameters
        largest_group = max(
            len(g["params"]) for g in optimizer.state_dict()["param_groups"]
        )

        if largest_group == 1:
            # If all groups have one parameter,
            # then find the most common initial LR, and use it for summary
            lr_count = Counter(
                [g["_options"]["lr"] for g in optimizer.state_dict()["param_groups"]]
            )
            lr = lr_count.most_common()[0][0]
            for i, g in enumerate(optimizer.state_dict()["param_groups"]):
                if g["_options"]["lr"] == lr:
                    return i
        else:
            for i, g in enumerate(optimizer.state_dict()["param_groups"]):
                if len(g["params"]) == largest_group:
                    return i

    def after_step(self):
        lr = self._optimizer.param_groups[self._best_param_group_id]["lr"]
        self.trainer.storage.put_scalar("lr", lr, smoothing_hint=False)
        self.scheduler.step()

    @property
    def scheduler(self):
        return self._scheduler or self.trainer.lr_scheduler

    def state_dict(self):
        if isinstance(self.scheduler, flow.optim.lr_scheduler._LRScheduler):
            return self.scheduler.state_dict()
        return {}

    def load_state_dict(self, state_dict):
        if isinstance(self.scheduler, flow.optim.lr_scheduler._LRScheduler):
            logger.info("Loading scheduler from state_dict ...")
            self.scheduler.load_state_dict(state_dict)<|MERGE_RESOLUTION|>--- conflicted
+++ resolved
@@ -21,7 +21,6 @@
 import oneflow as flow
 
 from libai.trainer.trainer import HookBase
-<<<<<<< HEAD
 from libai.utils.timer import Timer
 from collections.abc import Mapping
 from libai.utils.events import EventWriter, get_event_storage
@@ -29,11 +28,6 @@
 from libai.utils import distributed as dist
 from libai.evaluation import flatten_results_dict
 
-=======
-from libai.utils.checkpoint import PeriodicCheckpointer as _PeriodicCheckpointer
-from libai.utils.events import EventWriter
-from libai.utils.timer import Timer
->>>>>>> e83df110
 
 """
 Implement some common hooks.
@@ -212,15 +206,8 @@
 
     def _do_eval(self):
 
-<<<<<<< HEAD
-=======
-        return
-
-        # TODO: NotImplemented
-        """
->>>>>>> e83df110
         results = self._func()
-        
+
         if results:
             assert isinstance(
                 results, dict
@@ -241,7 +228,6 @@
         # Evaluation may take different time among workers.
         # A barrier make them start the next iteration together.
         dist.synchronize()
-        """
 
     def after_step(self):
         next_iter = self.trainer.iter + 1
