# coding=utf-8
# Copyright 2021 The OneFlow Authors. All rights reserved.
#
# Licensed under the Apache License, Version 2.0 (the "License");
# you may not use this file except in compliance with the License.
# You may obtain a copy of the License at
#
#     http://www.apache.org/licenses/LICENSE-2.0
#
# Unless required by applicable law or agreed to in writing, software
# distributed under the License is distributed on an "AS IS" BASIS,
# WITHOUT WARRANTIES OR CONDITIONS OF ANY KIND, either express or implied.
# See the License for the specific language governing permissions and
# limitations under the License.

import logging
import os
from collections import OrderedDict

import omegaconf
import oneflow as flow
from termcolor import colored

from libai.config import LazyConfig, try_get_key
from libai.config.instantiate import instantiate
from libai.data import Instance
from libai.evaluation import ClsEvaluator, inference_on_dataset, print_csv_format
from libai.models import build_graph, build_model
from libai.optim import build_optimizer
from libai.scheduler import build_lr_scheduler
from libai.tokenizer import build_tokenizer
from libai.trainer import hooks
from libai.trainer.trainer import EagerTrainer, GraphTrainer, TrainerBase
from libai.utils import distributed as dist
from libai.utils.checkpoint import Checkpointer
from libai.utils.events import CommonMetricPrinter, JSONWriter
from libai.utils.logger import setup_logger


def _highlight(code, filename):
    try:
        import pygments
    except ImportError:
        return code

    from pygments.formatters import Terminal256Formatter
    from pygments.lexers import Python3Lexer, YamlLexer

    lexer = Python3Lexer() if filename.endswith(".py") else YamlLexer()
    code = pygments.highlight(code, lexer, Terminal256Formatter(style="monokai"))
    return code


def _check_batch_size(cfg):
    train_micro_batch_size = try_get_key(cfg, "train.train_micro_batch_size", default=None)
    global_batch_size = try_get_key(cfg, "train.global_batch_size", default=None)
    num_accumulation_steps = try_get_key(cfg, "train.num_accumulation_steps", default=None)

    if train_micro_batch_size is not None and global_batch_size is not None:
        if num_accumulation_steps is None:
            if global_batch_size % (train_micro_batch_size * dist.get_data_parallel_size()) != 0:
                raise ValueError(
                    f"global_batch_size {global_batch_size} must be divisible by "
                    "train_micro_batch_size * data_parallel_size "
                    f"({train_micro_batch_size} * {dist.get_data_parallel_size()})"
                )

            cfg.train.num_accumulation_steps = global_batch_size // (
                train_micro_batch_size * dist.get_data_parallel_size()
            )

        else:
            if (
                global_batch_size
                != train_micro_batch_size * dist.get_data_parallel_size() * num_accumulation_steps
            ):
                raise ValueError(
                    f"global_batch_size {global_batch_size} must equal to "
                    "train_micro_batch_size * data_parallel_size * num_accumulation_steps "
                    f"({train_micro_batch_size} * {dist.get_data_parallel_size()} * {num_accumulation_steps})"  # noqa
                )
    elif train_micro_batch_size is not None and global_batch_size is None:
        if num_accumulation_steps is None:
            cfg.train.num_accumulation_steps = 1

        cfg.train.global_batch_size = (
            train_micro_batch_size
            * dist.get_data_parallel_size()
            * cfg.train.num_accumulation_steps
        )
    elif train_micro_batch_size is None and global_batch_size is not None:
        if num_accumulation_steps is None:
            cfg.train.num_accumulation_steps = 1

        if (
            global_batch_size % (dist.get_data_parallel_size() * cfg.train.num_accumulation_steps)
            != 0
        ):
            raise ValueError(
                f"global_batch_size {global_batch_size} must be divisible by "
                "data_parallel_size * num_accumulation_steps "
                f"({dist.get_data_parallel_size()} * {cfg.train.num_accumulation_steps})"
            )

        cfg.train.train_micro_batch_size = global_batch_size // (
            dist.get_data_parallel_size() * cfg.train.num_accumulation_steps
        )
    else:
        raise ValueError("train_micro_batch_size and global_batch_size must be set either")


def default_setup(cfg, args):
    """
    Perform some basic common setups at the beginning of a job, including:
    1. Set up the libai logger
    2. Log basic information about environment, cmdline arguments, and config
    3. Setup the distributed environment
    4. Setup tokenizer if it's NLP related task
    5. Check batch_size
    6. Backup the config to the output directory
    Args:
        args (argparse.NameSpace): the command line arguments to be logged
    """

    output_dir = try_get_key(cfg, "train.output_dir")
    if dist.is_main_process() and output_dir:
        os.makedirs(output_dir, exist_ok=True)

    cfg.train.resume = args.resume

    rank = dist.get_rank()
    logger = setup_logger(output_dir, distributed_rank=rank)

    logger.info("Rank of current process: {}. World size: {}".format(rank, dist.get_world_size()))
    logger.info("Command line arguments: " + str(args))

    if hasattr(args, "config_file") and args.config_file != "":
        logger.info(
            "Contents of args.config_file={}:\n{}".format(
                args.config_file,
                _highlight(open(args.config_file, "r").read(), args.config_file),
            )
        )

    dist.setup_dist_util(cfg.train.dist)

    _check_batch_size(cfg)

    if dist.is_main_process() and output_dir:
        # Note: some of our scripts may expect the existence of
        # config.yaml in output directory
        path = os.path.join(output_dir, "config.yaml")
        LazyConfig.save(cfg, path)
        logger.info("Full config saved to {}".format(path))

    flow.boxing.nccl.set_fusion_threshold_mbytes(
        try_get_key(cfg, "train.nccl_fusion_threshold_mb", default=16)
    )
    flow.boxing.nccl.set_fusion_max_ops_num(
        try_get_key(cfg, "train.nccl_fusion_max_ops", default=24)
    )
    flow.boxing.nccl.enable_use_compute_stream(
        try_get_key(cfg, "train.enable_use_compute_stream", default=True)
    )


class DefaultTrainer(TrainerBase):
    """
    A trainer with default training logic. Compared to `TrainerBase`, it
    contains the following logic in addition:
    1. Create model, optimizer, scheduler, dataloader from the given config.
    2. Load a checkpoint or `cfg.MODEL.WEIGHTS`, if exists.
    3. Register a few common hooks.
    It is created to simplify the **standard model training workflow** and reduce code boilerplate
    for users who only need the standard training workflow, with standard features.
    It means this class makes *many assumptions* about your training logic that
    may easily become invalid in a new research. In fact, any assumptions beyond those made in the
    :class:`TrainerBase` are too much for research.
    The code of this class has been annotated about restrictive assumptions it made.
    When they do not work for you, you're encouraged to:
    1. Overwrite methods of this class, OR:
    2. Use :class:`TrainerBase`, which only does minimal SGD training and
       nothing else. You can then add your own hooks if needed. OR:
    3. Write your own training loop similar to `tools/plain_train_net.py`.
    Also note that the behavior of this class, like other functions/classes in
    this file, is not stable, since it is meant to represent the "common default behavior".
    It is only guaranteed to work well with the standard models and training workflow in libai.
    To obtain more stable behavior, write your own training logic with other public APIs.
    Attributes:
        scheduler:
        checkpointer:
        cfg (CfgNode):
    Examples:
    .. code-block:: python
        trainer = DefaultTrainer(cfg)
        trainer.resume_or_load()  # load last checkpoint or MODEL.WEIGHTS
        trainer.train()
    """

    def __init__(self, cfg):
        """
        Args:
            cfg (CfgNode):
        """
        super().__init__()
        self.cfg = cfg
        logger = logging.getLogger("libai")

        # setup_logger is not called for LiBai
        if not logger.isEnabledFor(logging.INFO):
            setup_logger()

        # Initialize tokenizer
        self.tokenizer = None
        if try_get_key(cfg, "tokenization.setup", default=False):
            self.tokenizer = self.build_tokenizer(cfg)

        # Create dataloader defined by the given config
        # Resume dataloader or not
        # TODO: add dataloader resume
        # if cfg.train.resume:
        #     cfg.dataloader.cousumed_samples = ...

        self.train_loader = None
        self.test_loader = []

        train_loader, val_loader, test_loader = self.build_train_loader(cfg)
        self.train_loader = train_loader

        if val_loader is not None:
            self.test_loader.append(val_loader)
        if test_loader is not None:
            self.test_loader.append(test_loader)

        self.test_loader.extend(self.build_test_loader(cfg))

        # Automatically scale the hyperparams
        self.auto_scale_hyperparams(cfg, self.train_loader)

        # Assume these objects must be constructed in this order.
        self.model = self.build_model(cfg)
        self.optimizer = self.build_optimizer(cfg, self.model)
        self.lr_scheduler = self.build_lr_scheduler(cfg, self.optimizer)

        # Assume no other objects need to be checkpointed.
        # We can later make it checkpoint the stateful hooks
        self.checkpointer = Checkpointer(
            # Assume you want to save checkpoints together with logs/statistics
            self.model,
            cfg.train.output_dir,
            optimizer=self.optimizer,
            lr_scheduler=self.lr_scheduler,
        )

        # Loading checkpoint before dataloader construction, because
        # dataloader needs to know the consumed iterations from
        # the last breakpoint.
        self.resume_or_load(cfg.train.resume)
        cfg.train.start_iter = self.start_iter

<<<<<<< HEAD
=======
        self.train_loader = None
        self.test_loader = []

        train_loader, val_loader, test_loader = self.build_train_loader(cfg, self.tokenizer)
        self.train_loader = train_loader

        if val_loader is not None:
            self.test_loader.append(val_loader)
        if test_loader is not None:
            self.test_loader.append(test_loader)

        self.test_loader.extend(self.build_test_loader(cfg))

>>>>>>> bbbb053c
        if cfg.graph.enabled:
            self.graph_train = self.build_graph(
                cfg, self.model, self.optimizer, self.lr_scheduler, is_train=True
            )
            self.graph_eval = self.build_graph(cfg, self.model, is_train=False)
            self._trainer = GraphTrainer(self.graph_train, self.train_loader)
        else:
            self._trainer = EagerTrainer(self.model, self.train_loader, self.optimizer)

        self.global_batch_size = cfg.train.global_batch_size
        self.max_iter = cfg.train.train_iter

        self.register_hooks(self.build_hooks())

    def resume_or_load(self, resume=True):
        """
        If `resume==True` and `cfg.train.output_dir` contains the last checkpoint (defined by
        a `last_checkpoint` file), resume from the file. Resuming means loading all
        available states (eg. optimizer and scheduler) and update iteration counter
        from the checkpoint. ``cfg.train.load_weight`` will not be used.
        Otherwise, this is considered as an independent training. The method will load model
        weights from the file `cfg.train.load_weight` (but will not load other states) and start
        from iteration 0.
        Args:
            resume (bool): whether to do resume or not
        """
        if resume:
            if self.checkpointer.has_checkpoint():
                # The checkpoint stores the training iteration that just finished, thus we start
                # at the next iteration (or iter zero if there's no checkpoint).
                self.start_iter = (
                    self.checkpointer.resume_or_load(None, resume=True).get("iter", -1) + 1
                )
            else:
                # This is considered as an independent training.
                self.checkpointer.load(self.cfg.train.load_weight, checkpointables=[])
        else:
            self.start_iter = 0

    def build_hooks(self):
        """
        Build a list of default hooks, including timing, evaluation,
        checkpointing, lr scheduling, precise BN, writing events.
        Returns:
            list[HookBase]:
        """

        ret = [
            hooks.IterationTimer(),
            hooks.LRScheduler(),
            hooks.PeriodicCheckpointer(self.checkpointer, self.cfg.train.checkpointer.period),
        ]

        def test_and_save_results():
            self._last_eval_results = self.test(self.cfg, self.test_loader, self.graph_eval)
            return self._last_eval_results

        ret.append(hooks.EvalHook(self.cfg.train.eval_period, test_and_save_results))

        if dist.is_main_process():
            # run writers in the end, so that evaluation metrics are written
            ret.append(hooks.PeriodicWriter(self.build_writers(), self.cfg.train.log_period))
        return ret

    def build_writers(self):
        """
        Build a list of writers to be used. By default it contains
        writers that write metrics to the screen,
        a json file, and a tensorboard event file respectively.
        If you'd like a different list of writers, you can overwrite it in
        your trainer.
        Returns:
            list[EventWriter]: a list of :class:`EventWriter` objects.
        It is now implemented by:
        .. code-block:: python
            return [
                CommonMetricPrinter(self.global_batch_size, self.max_iter),
                JSONWriter(os.path.join(self.cfg.OUTPUT_DIR, "metrics.json")),
                TensorboardXWriter(self.cfg.OUTPUT_DIR),
            ]
        """
        # Assume the default print/log frequency.
        return [
            # It may not always print what you want to see, since it prints "common" metrics only.
            CommonMetricPrinter(self.global_batch_size, self.max_iter),
            JSONWriter(os.path.join(self.cfg.train.output_dir, "metrics.json")),
        ]

    def train(self):
        """
        Run training.
        Returns:
            OrderedDict of results, if evaluation is enabled. Otherwise None.
        """
        super().train(self.start_iter, self.max_iter)

    def run_step(self):
        self._trainer.iter = self.iter
        self._trainer.run_step(self.get_batch)

    @classmethod
    def get_batch(cls, data: Instance):
        """
        Convert batched local tensor to distributed tensor for model step running.

        If you want to do something with batched data before model, (e.g. mixup),
        you can rewrite this function.
        """
        if isinstance(data, flow.utils.data._utils.worker.ExceptionWrapper):
            data.reraise()

        ret_dict = {}
        ret_list = []
        for key, value in data.get_fields().items():
            value.to_consistent()
            ret_dict[key] = value.tensor
            ret_list.append(value.tensor)
        # FIXME(l1aoxingyu): `nn.Graph` cannot accpet key-value arguments right now,
        # just pass list instead.
        return ret_list

    @classmethod
    def build_tokenizer(cls, cfg):
        assert (
            try_get_key(cfg, "tokenization") is not None
        ), "cfg must contain `tokenization` namespace"
        return build_tokenizer(cfg)

    @classmethod
    def build_model(cls, cfg):
        """
        Returns:
            flow.nn.Module:
        It now calls :func:`libai.models.build_model`.
        Overwrite it if you'd like a different model.
        """
        assert try_get_key(cfg, "model") is not None, "cfg must contain `model` namespace"
        model = build_model(cfg.model)
        logger = logging.getLogger(__name__)
        logger.info("Model:\n{}".format(model))
        model.apply(dist.convert_to_distributed_default_setting)
        return model

    @classmethod
    def build_graph(cls, cfg, model, optimizer=None, lr_scheduler=None, is_train=True):
        assert try_get_key(cfg, "graph") is not None, "cfg must contain `graph` namespace"
        graph = build_graph(cfg.graph, model, optimizer, lr_scheduler, is_train)
        logger = logging.getLogger(__name__)
        debug_graph = try_get_key(cfg, "graph.debug", default=-1)
        if debug_graph >= 0:
            logger.info("Graph debug mode on, automatically output debug info.")
            graph.debug(cfg.graph.debug)
        return graph

    @classmethod
    def build_optimizer(cls, cfg, model):
        """
        Returns:
            torch.optim.Optimizer:
        It now calls :func:`libai.optim.build_optimizer`.
        Overwrite it if you'd like a different optimizer.
        """
        assert try_get_key(cfg, "optim") is not None, "cfg must contain `optim` namespace"
        return build_optimizer(cfg.optim, model)

    @classmethod
    def build_lr_scheduler(cls, cfg, optimizer):
        """
        It now calls :func:`libai.scheduler.build_lr_scheduler`.
        Overwrite it if you'd like a different scheduler.
        """
        assert try_get_key(cfg, "scheduler") is not None, "cfg must contain `scheduler` namespace"
        return build_lr_scheduler(cfg.scheduler, optimizer)

    @classmethod
    def build_train_loader(cls, cfg, tokenizer=None):
        """
        Returns:
            iterable
        It now calls :func:`libai.data.build_train_valid_test_loader`.
        Overwrite it if you'd like a different data loader.
        """
        assert (
            try_get_key(cfg, "dataloader.train") is not None
        ), "cfg must contain `dataloader.train` namespace"
        logger = logging.getLogger(__name__)
        logger.info("Prepare training, validating, testing set")
        cfg.dataloader.train.train_batch_size = cfg.train.train_micro_batch_size
        cfg.dataloader.train.test_batch_size = cfg.train.test_micro_batch_size

        # Set tokenizer for each dataset
        if tokenizer:
            if isinstance(cfg.dataloader.train.dataset, omegaconf.listconfig.ListConfig):
                for dataset in cfg.dataloader.train.dataset:
                    dataset.tokenizer = tokenizer
            else:
                cfg.dataloader.train.dataset.tokenizer = tokenizer

        train_loader, valid_loader, test_loader = instantiate(cfg.dataloader.train)
        return train_loader, valid_loader, test_loader

    @classmethod
    def build_test_loader(cls, cfg):
        # TODO: add doc string
        # If there is no test_loader, just return []
        if not try_get_key(cfg, "dataloader.test", default=False):
            return []
        logger = logging.getLogger(__name__)
        logger.info("Prepare testing set")
        assert isinstance(
            cfg.dataloader.test, omegaconf.listconfig.ListConfig
        ), f"dataloader.test must be list but got type of {type(cfg.dataloader.test)}"
        for i in range(len(cfg.dataloader.test)):
            cfg.dataloader.test[i].test_batch_size = cfg.train.test_micro_batch_size
<<<<<<< HEAD
        test_loader = instantiate(
            cfg.dataloader.test
        )  # list[dataloader1, dataloader2, ...]
        return test_loader

    @classmethod
    def auto_scale_hyperparams(cls, cfg, data_loader):
        logger = logging.getLogger(__name__)

        # Get or set default iteration cfg
        cfg.train.warmup_iter = try_get_key(cfg, "train.warmup_iter", default=0)
        cfg.train.train_iter = try_get_key(cfg, "train.train_iter", default=0)
        cfg.train.warmup_epoch = try_get_key(cfg, "train.warmup_epoch", default=0)
        cfg.train.train_epoch = try_get_key(cfg, "train.train_epoch", default=0)

        # Automatically scale iteration num depend on the settings
        cfg.train.warmup_iter = max(len(data_loader) * cfg.train.warmup_epoch, cfg.train.warmup_iter)
        cfg.train.train_iter = max(len(data_loader) * cfg.train.train_epoch, cfg.train.train_iter)
        logger.info("Automatically scale the total warmup iters to {} which is the larger num between len(dataloader) * warmup_epoch and warmup_iter".format(cfg.train.warmup_iter))
        logger.info("Automatically scale the total train iters to {} which is the larger num between len(dataloader) * train_epoch and train_iter".format(cfg.train.train_iter))

        # Consistent scheduler cfg
        cfg.scheduler.warmup_iters = cfg.train.warmup_iter
        cfg.scheduler.max_iters = cfg.train.train_iter
=======
        # list[dataloader1, dataloader2, ...]
        test_loader = instantiate(cfg.dataloader.test)
        return test_loader

    @classmethod
    def build_evaluator(cls, cfg):
        return ClsEvaluator(cfg)

    @classmethod
    def test(cls, cfg, test_loaders, model, evaluator=None):
        """
        Evaluate the given model. The given model is expected to already contain
        weights to evaluate.
        Args:
            cfg (CfgNode):
            test_loaders: list [dataloader1, dataloader2, ...]
            model (nn.Graph):
            evaluators (list[DatasetEvaluator] or None): if None, will call
                :meth:`build_evaluator`. Otherwise, must have the same length as
                ``cfg.DATASETS.TEST``.
        Returns:
            dict: a dict of result metrics
        """
        logger = logging.getLogger(__name__)
        # TODO: support multi evaluator
        # if isinstance(evaluators, DatasetEvaluator):
        #     evaluators = [evaluators]
        test_batch_size = cfg.train.test_micro_batch_size * dist.get_data_parallel_size()
        evaluator = cls.build_evaluator(cfg) if not evaluator else evaluator

        results = OrderedDict()
        for idx, data_loader in enumerate(test_loaders):
            # When evaluators are passed in as arguments,
            # implicitly assume that evaluators can be created before data_loader.
            dataset_name = getattr(data_loader.dataset, "datasetname", "UndefinedDataset")
            # TODO: support multi evaluator
            # if evaluators is not None:
            #     evaluator = evaluators[idx]
            # else:
            #     try:
            #         evaluator = cls.build_evaluator(cfg)
            #     except NotImplementedError:
            #         logger.warn(
            #             "No evaluator found. Use `DefaultTrainer.test(evaluators=)`, "
            #             "or implement its `build_evaluator` method."
            #         )
            #         results[dataset_name] = {}
            #         continue

            results_i = inference_on_dataset(
                model, data_loader, test_batch_size, cls.get_batch, evaluator
            )
            results[dataset_name] = results_i
            if dist.is_main_process():
                assert isinstance(
                    results_i, dict
                ), "Evaluator must return a dict on the main process. Got {} instead.".format(
                    results_i
                )
                logger.info(
                    "Evaluation results for {} in csv format:".format(
                        colored(dataset_name, "green")
                    )
                )
                print_csv_format(results_i)

        if len(results) == 1:
            results = list(results.values())[0]
        return results
>>>>>>> bbbb053c
<|MERGE_RESOLUTION|>--- conflicted
+++ resolved
@@ -258,8 +258,6 @@
         self.resume_or_load(cfg.train.resume)
         cfg.train.start_iter = self.start_iter
 
-<<<<<<< HEAD
-=======
         self.train_loader = None
         self.test_loader = []
 
@@ -273,7 +271,6 @@
 
         self.test_loader.extend(self.build_test_loader(cfg))
 
->>>>>>> bbbb053c
         if cfg.graph.enabled:
             self.graph_train = self.build_graph(
                 cfg, self.model, self.optimizer, self.lr_scheduler, is_train=True
@@ -488,10 +485,8 @@
         ), f"dataloader.test must be list but got type of {type(cfg.dataloader.test)}"
         for i in range(len(cfg.dataloader.test)):
             cfg.dataloader.test[i].test_batch_size = cfg.train.test_micro_batch_size
-<<<<<<< HEAD
-        test_loader = instantiate(
-            cfg.dataloader.test
-        )  # list[dataloader1, dataloader2, ...]
+        # list[dataloader1, dataloader2, ...]
+        test_loader = instantiate(cfg.dataloader.test)
         return test_loader
 
     @classmethod
@@ -513,12 +508,7 @@
         # Consistent scheduler cfg
         cfg.scheduler.warmup_iters = cfg.train.warmup_iter
         cfg.scheduler.max_iters = cfg.train.train_iter
-=======
-        # list[dataloader1, dataloader2, ...]
-        test_loader = instantiate(cfg.dataloader.test)
-        return test_loader
-
-    @classmethod
+
     def build_evaluator(cls, cfg):
         return ClsEvaluator(cfg)
 
@@ -582,5 +572,4 @@
 
         if len(results) == 1:
             results = list(results.values())[0]
-        return results
->>>>>>> bbbb053c
+        return results