--- conflicted
+++ resolved
@@ -473,8 +473,14 @@
         ), "cfg must contain `dataloader.test` namespace"
         logger = logging.getLogger(__name__)
         logger.info("Prepare testing set")
-<<<<<<< HEAD
-        test_loader = instantiate(cfg.dataloader.test)  # list[dataloader1, dataloader2]
+        assert isinstance(
+            cfg.dataloader.test, omegaconf.listconfig.ListConfig
+        ), f"dataloader.test must be list but got type of {type(cfg.dataloader.test)}"
+        for i in range(len(cfg.dataloader.test)):
+            cfg.dataloader.test[i].test_batch_size = cfg.train.test_micro_batch_size
+        test_loader = instantiate(
+            cfg.dataloader.test
+        )  # list[dataloader1, dataloader2, ...]
         return test_loader
 
     @classmethod
@@ -496,15 +502,4 @@
             logger.info("`cfg.train.warmup_epoch` is setted, automatically scale the warmup iters to {}.".format(cfg.train.warmup_iter))
             cfg.scheduler.warmup_iters = cfg.train.warmup_iter
         
-        return cfg
-=======
-        assert isinstance(
-            cfg.dataloader.test, omegaconf.listconfig.ListConfig
-        ), f"dataloader.test must be list but got type of {type(cfg.dataloader.test)}"
-        for i in range(len(cfg.dataloader.test)):
-            cfg.dataloader.test[i].test_batch_size = cfg.train.test_micro_batch_size
-        test_loader = instantiate(
-            cfg.dataloader.test
-        )  # list[dataloader1, dataloader2, ...]
-        return test_loader
->>>>>>> e83df110
+        return cfg