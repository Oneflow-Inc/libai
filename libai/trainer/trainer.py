# coding=utf-8
# Copyright 2021 The OneFlow Authors. All rights reserved.
#
# Licensed under the Apache License, Version 2.0 (the "License");
# you may not use this file except in compliance with the License.
# You may obtain a copy of the License at
#
#     http://www.apache.org/licenses/LICENSE-2.0
#
# Unless required by applicable law or agreed to in writing, software
# distributed under the License is distributed on an "AS IS" BASIS,
# WITHOUT WARRANTIES OR CONDITIONS OF ANY KIND, either express or implied.
# See the License for the specific language governing permissions and
# limitations under the License.

import logging
import time
import weakref
from typing import List, Mapping, Callable

import numpy as np
import oneflow as flow

from libai.utils import distributed as dist
from libai.utils.events import EventStorage, get_event_storage


class HookBase:
    """
    Base class for hooks that can be registered with :class:`TrainerBase`.
    Each hook can implement 4 methods. The way they are called is demonstrated
    in the following snippet:
    ::
        hook.before_train()
        for iter in range(start_iter, max_iter):
            hook.before_step()
            trainer.run_step()
            hook.after_step()
        iter += 1
        hook.after_train()
    Notes:
        1. In the hook method, users can access ``self.trainer`` to access more
           properties about the context (e.g., model, current iteration, or config
           if using :class:`DefaultTrainer`).
        2. A hook that does something in :meth:`before_step` can often be
           implemented equivalently in :meth:`after_step`.
           If the hook takes non-trivial time, it is strongly recommended to
           implement the hook in :meth:`after_step` instead of :meth:`before_step`.
           The convention is that :meth:`before_step` should only take negligible time.
           Following this convention will allow hooks that do care about the difference
           between :meth:`before_step` and :meth:`after_step` (e.g., timer) to
           function properly.
    """

    trainer: "TrainerBase" = None
    """
    A weak reference to the trainer object. Set by the trainer when the hook is registered.
    """

    def before_train(self):
        """
        Called before the first iteration.
        """
        pass

    def after_train(self):
        """
        Called after the last iteration.
        """
        pass

    def before_step(self):
        """
        Called before each iteration.
        """
        pass

    def after_step(self):
        """
        Called after each iteration.
        """
        pass


class TrainerBase:
    """
    Base class for iterative trainer with hooks.
    The only assumption we made here is: the training runs in a loop.
    A subclass can implement what the loop is.
    We made no assumptions about the existence of dataloader, optimizer, model, etc.
    Attributes:
        iter(int): the current iteration.
        start_iter(int): The iteration to start with.
            By convention the minimum possible value is 0.
        
        max_iter(int): The iteration to end training.
        storage(EventStorage): An EventStorage that's opened during the course of training.
    """

    def __init__(self):
        self._hooks: List[HookBase] = []
        self.iter: int = 0
        self.start_iter: int = 0
        self.max_iter: int
        self.storage: EventStorage

    def register_hooks(self, hooks):
        """
        Register hooks to the trainer. The hooks are executed in the order
        they are registered.
        Args:
            hooks (list[Optional[HookBase]]): list of hooks
        """
        hooks = [h for h in hooks if h is not None]
        for h in hooks:
            assert isinstance(h, HookBase)
            # To avoid circular reference, hooks and trainer cannot own each other.
            # This normally does not matter, but will cause memory leak if the
            # involved objects contain __del__:
            # See http://engineering.hearsaysocial.com/2013/06/16/circular-references-in-python/
            h.trainer = weakref.proxy(self)
        self._hooks.extend(hooks)

    def train(self, start_iter: int, max_iter: int):
        """
        Args:
            start_iter, max_iter (int): See docs above
        """
        logger = logging.getLogger(__name__)
        logger.info("Starting training from iteration {}".format(start_iter))

        self.iter = self.start_iter = start_iter
        self.max_iter = max_iter

        with EventStorage(self.start_iter) as self.storage:
            try:
                self.before_train()
                for self.iter in range(start_iter, max_iter):
                    self.before_step()
                    self.run_step()
                    self.after_step()
                # self.iter == max_iter can be used by `after_train` to
                # tell whether the training successfully finished or failed
                # due to exceptions.
                self.iter += 1
            except Exception:
                logger.exception("Exception during training:")
                raise
            finally:
                self.after_train()

    def before_train(self):
        for h in self._hooks:
            h.before_train()

    def after_train(self):
        for h in self._hooks:
            h.after_train()

    def before_step(self):
        for h in self._hooks:
            h.before_step()

    def after_step(self):
        self.storage.iter = self.iter + 1
        self.storage.samples = (self.iter + 1) * self.cfg.train.global_batch_size

        for h in self._hooks:
            h.after_step()

    def run_step(self):
        raise NotImplementedError

    @staticmethod
    def write_metrics(
        loss_dict: Mapping[str, flow.Tensor], data_time: float, prefix: str = "",
    ) -> None:
        """
        Args:
            loss_dict (dict): dict of scalar losses
            data_time (float): time taken by the dataloader iteration
            prefix (str): prefix for logging keys
        """
        metrics_dict = {k: dist.tton(v, local_only=False) for k, v in loss_dict.items()}
        metrics_dict["data_time"] = data_time

        # TODO: Gather metrics among all workers for logging
        # all_metrics_dict = dist.gather(metrics_dict)
        all_metrics_dict = metrics_dict

        # dist_util = dist.get_dist_util()
        # if (dist_util.is_pipeline_model_parallel() and dist.is_last_process()) or (
        #     not dist_util.is_pipeline_model_parallel() and dist.is_main_process()
        # ):
        if dist.is_main_process():
            storage = get_event_storage()

            # data_time among workers can have high variance. The actual latency
            # caused by data_time is the maximum among workers.
            # data_time = np.max([x.pop("data_time") for x in all_metrics_dict])
            data_time = all_metrics_dict.pop("data_time")
            storage.put_scalar("data_time", data_time)

            # average the rest metrics
            # metrics_dict = {
            #     k: np.mean([x[k] for x in all_metrics_dict]) for k in all_metrics_dict[0].keys()
            # }
            metrics_dict = all_metrics_dict
            total_losses_reduced = sum(metrics_dict.values())
            if not np.isfinite(total_losses_reduced):
                raise FloatingPointError(
                    f"Loss became infinite or NaN at iteration={storage.iter}!\n"
                    f"loss_dict = {metrics_dict}"
                )

            storage.put_scalar("{}total_loss".format(prefix), total_losses_reduced)
            if len(metrics_dict) > 1:
                storage.put_scalars(**metrics_dict)


class EagerTrainer(TrainerBase):
    """
    A simple trainer for the most common type of task:
    single-cost single-optimizer single-data-source iterative optimization,
    optionally using data-parallelism.
    It assumes that every step, you:
    1. Compute the loss with a data from the data_loader.
    2. Compute the gradients with the above loss.
    3. Update the model with the optimizer.
    All other tasks during training (checkpointing, logging, evaluation, LR schedule)
    are maintained by hooks, which can be registered by :meth:`TrainerBase.register_hooks`.
    If you want to do anything fancier than this,
    either subclass TrainerBase and implement your own `run_step`,
    or write your own training loop.
    """

    def __init__(self, model, data_loader_iter, optimizer):
        """
        Args:
            model: a flow.nn.Module. Takes a data from data_loader and returns a
                dict of losses.
            data_loader: an iterable. Contains data to be used to call model.
            optimizer: a flow optimizer.
        """
        super().__init__()

        # We set the model to training mode in the trainer.
        # However it's valid to train a model that's in eval mode.
        # If you want your model (or a submodule of it) to behave
        # like evaluation during training, you can overwrite its train() method.

        model.train()

        self.model = model
        self._data_loader_iter = iter(data_loader_iter)
        self.optimizer = optimizer

    def run_step(self, get_batch: Callable):
        """
        Implement the standard training logic described above.
        """
        assert self.model.training, "[EagerTrainer] model was changed to eval mode!"
        start = time.perf_counter()

        # If you want to do something with the data, you can wrap the dataloader.
        data = next(self._data_loader_iter)
        data = get_batch(data)
        data_time = time.perf_counter() - start

        # If you want to do something with the losses, you can wrap the model.

        losses = self.model(*data)
        loss_dict = {"total_loss": losses}

        # If you need to accumulate gradients or do something similar, you can
        # wrap the optimizer with your custom `zero_grad()` method.

        self.optimizer.zero_grad()
        losses.backward()

        self.write_metrics(loss_dict, data_time)

        # If you need gradient clipping/scaling or other processing, you can
        # wrap the optimizer with your custom `step()` method. But it is
        # suboptimal as explained in https://arxiv.org/abs/2006.15704 Sec 3.2.4

        self.optimizer.step()


class GraphTrainer(TrainerBase):
    def __init__(self, graph, data_loader_iter):
        super().__init__()

        graph.model.train()
        self._data_loader_iter = iter(data_loader_iter)
        self.graph = graph
<<<<<<< HEAD
        self.all_losses = []
=======
>>>>>>> 264ae317

    def run_step(self, get_batch: Callable):
        """
        Implement the standard training logic described above.
        """
        assert (
            self.graph.model.training
        ), "[GraphTrainer] model was changed to eval mode!"
        start = time.perf_counter()

        # If you want to do something with the data, you can wrap the dataloader.
        data = next(self._data_loader_iter)
        data = get_batch(data)
        data_time = time.perf_counter() - start

        # If you want to do something with the losses, you can wrap the model.

        losses = self.graph(*data)
        loss_dict = {"total_loss": losses}

        self.write_metrics(loss_dict, data_time)
        self.all_losses.append(dist.tton(losses).item())<|MERGE_RESOLUTION|>--- conflicted
+++ resolved
@@ -294,10 +294,7 @@
         graph.model.train()
         self._data_loader_iter = iter(data_loader_iter)
         self.graph = graph
-<<<<<<< HEAD
         self.all_losses = []
-=======
->>>>>>> 264ae317
 
     def run_step(self, get_batch: Callable):
         """
