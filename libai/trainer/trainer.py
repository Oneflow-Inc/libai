# coding=utf-8
# Copyright 2021 The OneFlow Authors. All rights reserved.
#
# Licensed under the Apache License, Version 2.0 (the "License");
# you may not use this file except in compliance with the License.
# You may obtain a copy of the License at
#
#     http://www.apache.org/licenses/LICENSE-2.0
#
# Unless required by applicable law or agreed to in writing, software
# distributed under the License is distributed on an "AS IS" BASIS,
# WITHOUT WARRANTIES OR CONDITIONS OF ANY KIND, either express or implied.
# See the License for the specific language governing permissions and
# limitations under the License.

import logging
import time
import weakref
from typing import Callable, List, Mapping

import numpy as np
import oneflow as flow

from libai.utils import distributed as dist
from libai.utils.events import EventStorage, get_event_storage


class HookBase:
    """
    Base class for hooks that can be registered with :class:`TrainerBase`.
    Each hook can implement 4 methods. The way they are called is demonstrated
    in the following snippet:
    ::
        hook.before_train()
        for iter in range(start_iter, max_iter):
            hook.before_step()
            trainer.run_step()
            hook.after_step()
        iter += 1
        hook.after_train()
    Notes:
        1. In the hook method, users can access ``self.trainer`` to access more
           properties about the context (e.g., model, current iteration, or config
           if using :class:`DefaultTrainer`).
        2. A hook that does something in :meth:`before_step` can often be
           implemented equivalently in :meth:`after_step`.
           If the hook takes non-trivial time, it is strongly recommended to
           implement the hook in :meth:`after_step` instead of :meth:`before_step`.
           The convention is that :meth:`before_step` should only take negligible time.
           Following this convention will allow hooks that do care about the difference
           between :meth:`before_step` and :meth:`after_step` (e.g., timer) to
           function properly.
    """

    trainer: "TrainerBase" = None
    """
    A weak reference to the trainer object. Set by the trainer when the hook is registered.
    """

    def before_train(self):
        """
        Called before the first iteration.
        """

    def after_train(self):
        """
        Called after the last iteration.
        """

    def before_step(self):
        """
        Called before each iteration.
        """

    def after_step(self):
        """
        Called after each iteration.
        """


class TrainerBase:
    """
    Base class for iterative trainer with hooks.
    The only assumption we made here is: the training runs in a loop.
    A subclass can implement what the loop is.
    We made no assumptions about the existence of dataloader, optimizer, model, etc.
    Attributes:
        iter(int): the current iteration.
        start_iter(int): The iteration to start with.
            By convention the minimum possible value is 0.

        max_iter(int): The iteration to end training.
        storage(EventStorage): An EventStorage that's opened during the course of training.
    """

    def __init__(self):
        self._hooks: List[HookBase] = []
        self.iter: int = 0
        self.start_iter: int = 0
        self.max_iter: int
        self.storage: EventStorage

    def register_hooks(self, hooks):
        """
        Register hooks to the trainer. The hooks are executed in the order
        they are registered.
        Args:
            hooks (list[Optional[HookBase]]): list of hooks
        """
        hooks = [h for h in hooks if h is not None]
        for h in hooks:
            assert isinstance(h, HookBase)
            # To avoid circular reference, hooks and trainer cannot own each other.
            # This normally does not matter, but will cause memory leak if the
            # involved objects contain __del__:
            # See http://engineering.hearsaysocial.com/2013/06/16/circular-references-in-python/
            h.trainer = weakref.proxy(self)
        self._hooks.extend(hooks)

    def train(self, start_iter: int, max_iter: int):
        """
        Args:
            start_iter, max_iter (int): See docs above
        """
        logger = logging.getLogger(__name__)
        logger.info("Starting training from iteration {}".format(start_iter))

        self.iter = self.start_iter = start_iter
        self.max_iter = max_iter

        with EventStorage(self.start_iter) as self.storage:
            try:
                self.before_train()
                for self.iter in range(start_iter, max_iter):
                    self.before_step()
                    self.run_step()
                    self.after_step()
                # self.iter == max_iter can be used by `after_train` to
                # tell whether the training successfully finished or failed
                # due to exceptions.
                self.iter += 1
            except Exception:
                logger.exception("Exception during training:")
                raise
            finally:
                self.after_train()

    def before_train(self):
        for h in self._hooks:
            h.before_train()

    def after_train(self):
        for h in self._hooks:
            h.after_train()

    def before_step(self):
        for h in self._hooks:
            h.before_step()

    def after_step(self):
        self.storage.iter = self.iter + 1
        self.storage.samples = (self.iter + 1) * self.cfg.train.global_batch_size

        for h in self._hooks:
            h.after_step()

    def run_step(self):
        raise NotImplementedError

    @staticmethod
    def write_metrics(
        loss_dict: Mapping[str, flow.Tensor],
        data_time: float,
        prefix: str = "",
    ) -> None:
        """
        Args:
            loss_dict (dict): dict of scalar losses
            data_time (float): time taken by the dataloader iteration
            prefix (str): prefix for logging keys
        """
        metrics_dict = {k: dist.tton(v, local_only=False) for k, v in loss_dict.items()}
        metrics_dict["data_time"] = data_time

        # TODO: Gather metrics among all workers for logging
        # all_metrics_dict = dist.gather(metrics_dict)
        all_metrics_dict = metrics_dict

        # dist_util = dist.get_dist_util()
        # if (dist_util.is_pipeline_model_parallel() and dist.is_last_process()) or (
        #     not dist_util.is_pipeline_model_parallel() and dist.is_main_process()
        # ):
        if dist.is_main_process():
            storage = get_event_storage()

            # data_time among workers can have high variance. The actual latency
            # caused by data_time is the maximum among workers.
            # data_time = np.max([x.pop("data_time") for x in all_metrics_dict])
            data_time = all_metrics_dict.pop("data_time")
            storage.put_scalar("data_time", data_time)

            # average the rest metrics
            # metrics_dict = {
            #     k: np.mean([x[k] for x in all_metrics_dict]) for k in all_metrics_dict[0].keys()
            # }
            metrics_dict = all_metrics_dict
            total_losses_reduced = sum(metrics_dict.values())
            if not np.isfinite(total_losses_reduced):
                raise FloatingPointError(
                    f"Loss became infinite or NaN at iteration={storage.iter}!\n"
                    f"loss_dict = {metrics_dict}"
                )

            storage.put_scalar("{}total_loss".format(prefix), total_losses_reduced)
            if len(metrics_dict) > 1:
                storage.put_scalars(**metrics_dict)


class EagerTrainer(TrainerBase):
    """
    A simple trainer for the most common type of task:
    single-cost single-optimizer single-data-source iterative optimization,
    optionally using data-parallelism.
    It assumes that every step, you:
    1. Compute the loss with a data from the data_loader.
    2. Compute the gradients with the above loss.
    3. Update the model with the optimizer.
    All other tasks during training (checkpointing, logging, evaluation, LR schedule)
    are maintained by hooks, which can be registered by :meth:`TrainerBase.register_hooks`.
    If you want to do anything fancier than this,
    either subclass TrainerBase and implement your own `run_step`,
    or write your own training loop.
    """

    def __init__(self, model, data_loader, optimizer):
        """
        Args:
            model: a flow.nn.Module. Takes a data from data_loader and returns a
                dict of losses.
            data_loader: an iterable. Contains data to be used to call model.
            optimizer: a flow optimizer.
        """
        super().__init__()

        # We set the model to training mode in the trainer.
        # However it's valid to train a model that's in eval mode.
        # If you want your model (or a submodule of it) to behave
        # like evaluation during training, you can overwrite its train() method.

        model.train()

        self.model = model
        self.data_loader = data_loader
        self._data_loader_iter = iter(data_loader)
        self.optimizer = optimizer

    def run_step(self, get_batch: Callable):
        """
        Implement the standard training logic described above.
        """
        assert self.model.training, "[SimpleTrainer] model was changed to eval mode!"
        start = time.perf_counter()

        # If you want to do something with the data, you can wrap the dataloader.
        data = next(self._data_loader_iter)
        data = get_batch(data, getattr(self.data_loader, "mixup_func", None))
        data_time = time.perf_counter() - start

        # If you want to do something with the losses, you can wrap the model.
<<<<<<< HEAD

        loss_dict = self.model(**data)
        losses = sum(loss_dict.values())
=======
        losses = self.model(*data)
        loss_dict = {"total_loss": losses}
>>>>>>> ede1f144

        self.optimizer.zero_grad()
        losses.backward()

        self.write_metrics(loss_dict, data_time)

        self.optimizer.step()


class GraphTrainer(TrainerBase):
    def __init__(self, graph, data_loader):
        super().__init__()

        graph.model.train()
        self.data_loader = data_loader
        self._data_loader_iter = iter(data_loader)
        self.graph = graph

    def run_step(self, get_batch: Callable):
        """
        Implement the standard training logic described above.
        """
        assert self.graph.model.training, "[SimpleTrainer] model was changed to eval mode!"
        start = time.perf_counter()

        # If you want to do something with the data, you can wrap the dataloader.
        data = next(self._data_loader_iter)
        data = get_batch(data, getattr(self.data_loader, "mixup_func", None))
        data_time = time.perf_counter() - start

        # If you want to do something with the losses, you can wrap the model.
<<<<<<< HEAD
        loss_dict = self.graph(**data)
=======
        losses = self.graph(*data)
        loss_dict = {"total_loss": losses}
>>>>>>> ede1f144

        self.write_metrics(loss_dict, data_time)<|MERGE_RESOLUTION|>--- conflicted
+++ resolved
@@ -267,14 +267,9 @@
         data_time = time.perf_counter() - start
 
         # If you want to do something with the losses, you can wrap the model.
-<<<<<<< HEAD
 
         loss_dict = self.model(**data)
         losses = sum(loss_dict.values())
-=======
-        losses = self.model(*data)
-        loss_dict = {"total_loss": losses}
->>>>>>> ede1f144
 
         self.optimizer.zero_grad()
         losses.backward()
@@ -306,11 +301,6 @@
         data_time = time.perf_counter() - start
 
         # If you want to do something with the losses, you can wrap the model.
-<<<<<<< HEAD
         loss_dict = self.graph(**data)
-=======
-        losses = self.graph(*data)
-        loss_dict = {"total_loss": losses}
->>>>>>> ede1f144
 
         self.write_metrics(loss_dict, data_time)