--- conflicted
+++ resolved
@@ -232,11 +232,7 @@
     or write your own training loop.
     """
 
-<<<<<<< HEAD
-    def __init__(self, model, data_loader_iter, optimizer, grad_acc_steps=1):
-=======
-    def __init__(self, model, data_loader, optimizer):
->>>>>>> 56667f40
+    def __init__(self, model, data_loader, optimizer, grad_acc_steps=1):
         """
         Args:
             model: a flow.nn.Module. Takes a data from data_loader and returns a
@@ -271,31 +267,25 @@
         data = get_batch(data, getattr(self.data_loader, "mixup_func", None))
         data_time = time.perf_counter() - start
 
-        unpacked_data = []
+        unpacked_data = list()
         start_idx = 0
-        # This is logical shape
-        micro_size = data[0].shape[0] // dist.get_data_parallel_size() // self.grad_acc_steps
+        # Unpack input data by slice
+        micro_size = list(data.values())[0].shape[0] // dist.get_data_parallel_size() // self.grad_acc_steps
         for i in range(self.grad_acc_steps):
-            unpacked_data.append([d[start_idx : start_idx + micro_size] for d in data])
+            unpacked_data.append({key: value[start_idx : start_idx + micro_size] for key, value in data.items()})
             start_idx += micro_size
 
-<<<<<<< HEAD
-        total_losses = 0
+        loss_dict = dict()
         # If you want to do something with the losses, you can wrap the model.
         for i in range(self.grad_acc_steps):
-            losses = self.model(*unpacked_data[i]) / self.grad_acc_steps
+            micro_loss_dict = self.model(**unpacked_data[i]) 
+            losses = sum(micro_loss_dict.values()) / self.grad_acc_steps
 
             losses.backward()
-            total_losses += losses
-=======
-        loss_dict = self.model(**data)
-        losses = sum(loss_dict.values())
-
-        self.optimizer.zero_grad()
-        losses.backward()
->>>>>>> 56667f40
-
-        loss_dict = {"total_loss": total_losses}
+            # Update loss_dict for each micro_batch_size
+            for name in micro_loss_dict:
+                loss_dict[name] = loss_dict.get(name, 0) + micro_loss_dict[name] / self.grad_acc_steps
+        
         self.write_metrics(loss_dict, data_time)
 
         self.optimizer.step()
