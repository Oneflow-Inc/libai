--- conflicted
+++ resolved
@@ -305,10 +305,6 @@
 
         # If you want to do something with the losses, you can wrap the model.
         loss_dict = self.graph(**data)
-<<<<<<< HEAD
-        
-=======
->>>>>>> 58117c0d
         # Add this because when set up gradient accumulations, graph will return
         # an unpacked n-d tensor whose size is accumulation step
         loss_dict = {key: value.mean() for key, value in loss_dict.items()}
