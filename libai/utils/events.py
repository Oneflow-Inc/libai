# coding=utf-8
# Copyright 2021 The OneFlow Authors. All rights reserved.
#
# Licensed under the Apache License, Version 2.0 (the "License");
# you may not use this file except in compliance with the License.
# You may obtain a copy of the License at
#
#     http://www.apache.org/licenses/LICENSE-2.0
#
# Unless required by applicable law or agreed to in writing, software
# distributed under the License is distributed on an "AS IS" BASIS,
# WITHOUT WARRANTIES OR CONDITIONS OF ANY KIND, either express or implied.
# See the License for the specific language governing permissions and
# limitations under the License.


import datetime
import json
import logging
import os
import time
from collections import defaultdict
from contextlib import contextmanager

from libai.utils.file_io import PathManager
from libai.utils.history_buffer import HistoryBuffer

__all__ = [
    "get_event_storage",
    "JSONWriter",
    "CommonMetricPrinter",
    "EventStorage",
]

_CURRENT_STORAGE_STACK = []


def get_event_storage():
    """
    Returns:
        The :class:`EventStorage` object that's currently being used.
        Throws an error if no :class:`EventStorage` is currently enabled.
    """
    assert len(
        _CURRENT_STORAGE_STACK
    ), "get_event_storage() has to be called inside a 'with EventStorage(...)' context!"
    return _CURRENT_STORAGE_STACK[-1]


class EventWriter:
    """
    Base class for writers that obtain events from :class:`EventStorage` and process them.
    """

    def write(self):
        raise NotImplementedError

    def close(self):
        pass


class JSONWriter(EventWriter):
    """
    Write scalars to a json file.
    It saves scalars as one json per line (instead of a big json) for easy parsing.
    Examples parsing such a json file:
    ::
        $ cat metrics.json | jq -s '.[0:2]'
        [
          {
            "data_time": 0.008433341979980469,
            "iteration": 19,
            "total_loss": 1.9228371381759644,
            "lr": 0.007173333333333333,
            "time": 0.25401854515075684
          },
          {
            "data_time": 0.007216215133666992,
            "iteration": 39,
            "total_loss": 1.282649278640747,
            "lr": 0.007706666666666667,
            "time": 0.2490077018737793
          }
        ]
        $ cat metrics.json | jq '.loss_mask'
        0.7126231789588928
        0.689423680305481
        0.6776131987571716
        ...
    """

    def __init__(self, json_file, window_size=20):
        """
        Args:
            json_file (str): path to the json file. New data will be appended if the file exists.
            window_size (int): the window size of median smoothing for the scalars whose
                `smoothing_hint` are True.
        """
        self._file_handle = PathManager.open(json_file, "a")
        self._window_size = window_size
        self._last_write = -1

    def write(self):
        storage = get_event_storage()
        to_save = defaultdict(dict)

        for k, (v, iter) in storage.latest_with_smoothing_hint(self._window_size).items():
            # keep scalars that have not been written
            if iter <= self._last_write:
                continue
            to_save[iter][k] = v
        if len(to_save):
            all_iters = sorted(to_save.keys())
            self._last_write = max(all_iters)

        for itr, scalars_per_iter in to_save.items():
            scalars_per_iter["iteration"] = itr
            self._file_handle.write(json.dumps(scalars_per_iter, sort_keys=True) + "\n")
        self._file_handle.flush()
        try:
            os.fsync(self._file_handle.fileno())
        except AttributeError:
            pass

    def close(self):
        self._file_handle.close()


class CommonMetricPrinter(EventWriter):
    """
    Print **common** metrics to the terminal, including
    iteration time, ETA, memory, all losses, and the learning rate.
    It also applies smoothing using a window of 20 elements.
    It's meant to print common metrics in common ways.
    To print something in more customized ways, please implement a similar printer by yourself.
    """

    def __init__(self, batch_size, max_iter):
        """
        Args:
            max_iter (int): the maximum number of iterations to train.
                Used to compute ETA.
        """
        self.logger = logging.getLogger(__name__)
        self._batch_size = batch_size
        self._max_iter = max_iter
        self._last_write = None

    def write(self):
        storage = get_event_storage()
        iteration = storage.iter
        consumed_samples = storage.samples
        if iteration == self._max_iter:
            # This hook only reports training progress (loss, ETA, etc) but not other data,
            # therefore do not write anything after training succeeds, even if this method
            # is called.
            return

        try:
            data_time = storage.history("data_time").avg(20)
        except KeyError:
            # they may not exist in the first few iterations (due to warmup)
            # or when SimpleTrainer is not used
            data_time = None

        eta_string = None
        try:
            iter_time = storage.history("time").global_avg()
            eta_seconds = storage.history("time").median(1000) * (self._max_iter - iteration - 1)
            storage.put_scalar("eta_seconds", eta_seconds, smoothing_hint=False)
            eta_string = str(datetime.timedelta(seconds=int(eta_seconds)))
        except KeyError:
            iter_time = None
            # estimate eta on our own - more noisy
            if self._last_write is not None:
                estimate_iter_time = (time.perf_counter() - self._last_write[1]) / (
                    iteration - self._last_write[0]
                )
                eta_seconds = estimate_iter_time * (self._max_iter - iteration - 1)
                eta_string = str(datetime.timedelta(seconds=int(eta_seconds)))
            self._last_write = (iteration, time.perf_counter())

        try:
            lr = "{:.2e}".format(storage.history("lr").latest())
        except KeyError:
            lr = "N/A"

        # TODO: add memory usage statistic
        # if torch.cuda.is_available():
        #     max_mem_mb = torch.cuda.max_memory_allocated() / 1024.0 / 1024.0
        # else:
        max_mem_mb = None

        # NOTE: max_mem is parsed by grep in "dev/parse_results.sh"
        self.logger.info(
<<<<<<< HEAD
            " {eta}{iter}  {sample}  {losses}  {time}{data_time}  {throughput}  lr: {lr}  {memory}".format(
=======
            " {eta}{iter}  {sample}  {losses}  {time}{data_time}  lr: {lr}  {memory}".format(
>>>>>>> 49af181b
                eta=f"eta: {eta_string}  " if eta_string else "",
                iter=f"iteration: {iteration}/{self._max_iter}",
                sample=f"consumed samples: {consumed_samples}",
                losses="  ".join(
                    [
                        "{}: {:.4g}".format(k, v.median(200))
                        for k, v in storage.histories().items()
                        if "loss" in k
                    ]
                ),
                time="time: {:.4f}({:.2f})  ".format(iter_time, self._batch_size / iter_time)
                if iter_time is not None
                else "",
<<<<<<< HEAD
                data_time="data_time: {:.4f}".format(data_time)
                if data_time is not None
                else "",
                throughput="tpt: {:.1f} samples/s".format(throughput)
                if throughput is not None
                else "",
=======
                data_time="data_time: {:.4f}".format(data_time) if data_time is not None else "",
>>>>>>> 49af181b
                lr=lr,
                memory="max_mem: {:.0f}M".format(max_mem_mb) if max_mem_mb is not None else "",
            )
        )


class EventStorage:
    """
    The user-facing class that provides metric storage functionalities.
    In the future we may add support for storing / logging other types of data if needed.
    """

    def __init__(self, start_iter=0):
        """
        Args:
            start_iter (int): the iteration number to start with
        """
        self._history = defaultdict(HistoryBuffer)
        self._smoothing_hints = {}
        self._latest_scalars = {}
        self._iter = start_iter
        self._batch_size = 0
        self._current_prefix = ""
        self._vis_data = []
        self._histograms = []

    def put_image(self, img_name, img_tensor):
        """
        Add an `img_tensor` associated with `img_name`, to be shown on
        tensorboard.
        Args:
            img_name (str): The name of the image to put into tensorboard.
            img_tensor (torch.Tensor or numpy.array): An `uint8` or `float`
                Tensor of shape `[channel, height, width]` where `channel` is
                3. The image format should be RGB. The elements in img_tensor
                can either have values in [0, 1] (float32) or [0, 255] (uint8).
                The `img_tensor` will be visualized in tensorboard.
        """
        self._vis_data.append((img_name, img_tensor, self._iter))

    def put_scalar(self, name, value, smoothing_hint=True):
        """
        Add a scalar `value` to the `HistoryBuffer` associated with `name`.
        Args:
            smoothing_hint (bool): a 'hint' on whether this scalar is noisy and should be
                smoothed when logged. The hint will be accessible through
                :meth:`EventStorage.smoothing_hints`.  A writer may ignore the hint
                and apply custom smoothing rule.
                It defaults to True because most scalars we save need to be smoothed to
                provide any useful signal.
        """
        name = self._current_prefix + name
        history = self._history[name]
        value = float(value)
        history.update(value, self._iter)
        self._latest_scalars[name] = (value, self._iter)

        existing_hint = self._smoothing_hints.get(name)
        if existing_hint is not None:
            assert (
                existing_hint == smoothing_hint
            ), "Scalar {} was put with a different smoothing_hint!".format(name)
        else:
            self._smoothing_hints[name] = smoothing_hint

    def put_scalars(self, *, smoothing_hint=True, **kwargs):
        """
        Put multiple scalars from keyword arguments.
        Examples:
            storage.put_scalars(loss=my_loss, accuracy=my_accuracy, smoothing_hint=True)
        """
        for k, v in kwargs.items():
            self.put_scalar(k, v, smoothing_hint=smoothing_hint)

    def history(self, name):
        """
        Returns:
            HistoryBuffer: the scalar history for name
        """
        ret = self._history.get(name, None)
        if ret is None:
            raise KeyError("No history metric available for {}!".format(name))
        return ret

    def histories(self):
        """
        Returns:
            dict[name -> HistoryBuffer]: the HistoryBuffer for all scalars
        """
        return self._history

    def latest(self):
        """
        Returns:
            dict[str -> (float, int)]: mapping from the name of each scalar to the most
                recent value and the iteration number its added.
        """
        return self._latest_scalars

    def latest_with_smoothing_hint(self, window_size=20):
        """
        Similar to :meth:`latest`, but the returned values
        are either the un-smoothed original latest value,
        or a median of the given window_size,
        depend on whether the smoothing_hint is True.
        This provides a default behavior that other writers can use.
        """
        result = {}
        for k, (v, itr) in self._latest_scalars.items():
            result[k] = (
                self._history[k].median(window_size) if self._smoothing_hints[k] else v,
                itr,
            )
        return result

    def smoothing_hints(self):
        """
        Returns:
            dict[name -> bool]: the user-provided hint on whether the scalar
                is noisy and needs smoothing.
        """
        return self._smoothing_hints

    def step(self):
        """
        User should either: (1) Call this function to increment storage.iter when needed. Or
        (2) Set `storage.iter` to the correct iteration number before each iteration.
        The storage will then be able to associate the new data with an iteration number.
        """
        self._iter += 1

    @property
    def iter(self):
        """
        Returns:
            int: The current iteration number. When used together with a trainer,
                this is ensured to be the same as trainer.iter.
        """
        return self._iter

    @iter.setter
    def iter(self, val):
        self._iter = int(val)

    @property
    def samples(self):
        return self._samples

    @samples.setter
    def samples(self, val):
        self._samples = int(val)

    def __enter__(self):
        _CURRENT_STORAGE_STACK.append(self)
        return self

    def __exit__(self, exc_type, exc_val, exc_tb):
        assert _CURRENT_STORAGE_STACK[-1] == self
        _CURRENT_STORAGE_STACK.pop()

    @contextmanager
    def name_scope(self, name):
        """
        Yields:
            A context within which all the events added to this storage
            will be prefixed by the name scope.
        """
        old_prefix = self._current_prefix
        self._current_prefix = name.rstrip("/") + "/"
        yield
        self._current_prefix = old_prefix

    def clear_images(self):
        """
        Delete all the stored images for visualization. This should be called
        after images are written to tensorboard.
        """
        self._vis_data = []

    def clear_histograms(self):
        """
        Delete all the stored histograms for visualization.
        This should be called after histograms are written to tensorboard.
        """
        self._histograms = []<|MERGE_RESOLUTION|>--- conflicted
+++ resolved
@@ -193,11 +193,7 @@
 
         # NOTE: max_mem is parsed by grep in "dev/parse_results.sh"
         self.logger.info(
-<<<<<<< HEAD
-            " {eta}{iter}  {sample}  {losses}  {time}{data_time}  {throughput}  lr: {lr}  {memory}".format(
-=======
             " {eta}{iter}  {sample}  {losses}  {time}{data_time}  lr: {lr}  {memory}".format(
->>>>>>> 49af181b
                 eta=f"eta: {eta_string}  " if eta_string else "",
                 iter=f"iteration: {iteration}/{self._max_iter}",
                 sample=f"consumed samples: {consumed_samples}",
@@ -211,16 +207,7 @@
                 time="time: {:.4f}({:.2f})  ".format(iter_time, self._batch_size / iter_time)
                 if iter_time is not None
                 else "",
-<<<<<<< HEAD
-                data_time="data_time: {:.4f}".format(data_time)
-                if data_time is not None
-                else "",
-                throughput="tpt: {:.1f} samples/s".format(throughput)
-                if throughput is not None
-                else "",
-=======
                 data_time="data_time: {:.4f}".format(data_time) if data_time is not None else "",
->>>>>>> 49af181b
                 lr=lr,
                 memory="max_mem: {:.0f}M".format(max_mem_mb) if max_mem_mb is not None else "",
             )
